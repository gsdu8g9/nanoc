# Nanoc news

<<<<<<< HEAD
## 4.1.0 (???)

Enhancements:

* Allowed excluding URLs from external links check (#686) [Yannick Ihmels]
=======
## 4.0.0 (2015-11-07)

Enhancements:

* `#parent` and `#children` now raise an exception when used on items with a non-legacy identifier (#710)
>>>>>>> f6025ac4

## 4.0.0rc3 (2015-09-20)

Features:

* Added `Identifier#without_exts` and `Identifier#exts` (#644, #696) [Rémi Barraquand]
* Added `DocumentView#attributes` (#699, #702)

Fixes:

* Fixed issue when comparing document views (#680, #693)

Enhancements:

* Made `#base_url` argument in `#tags_for` optional (#687) [Croath Liu]
* Allowed `IdentifiableCollection#[]` to be passed an identifier (#681, #695)
* Improved `Pattern.from` error message (#683, #692)
* Let default site use a direct link to the stylesheet (#685, #701)

Changes:

* Removed `Identifier#with_ext` because its behavior was confusing (#697, #700)
* Disallowed storing document (views) in attributes (#682, #694)

## 4.0.0rc2 (2015-07-11)

Fixes:

* Fixed broken `shell` command (#672) [Jim Mendenhall]
* Fixed absolute path check on Windows (#656)

Enhancements:

* Made Nanoc error when multiple items have the same output path (#665, #669)
* Improved error message for non-hash frontmatter (#670, #673)

Changes:

* nanoc is now called Nanoc

## 4.0.0rc1 (2015-06-21)

Fixes:

* Fixed double-wrapping of `@layout` in rendering helper (#631)
* Fixed `show-rules` command (#633)

## 4.0.0b4 (2015-06-10)

Fixes:

* Added missing `#ext` method to identifiers (#612)
* Fixed issue where identifiers would have the wrong extension (#611)
* Fixed rule context exposing entities rather than views (#614, #615)
* Fixed `#key?` and `#fetch` not being available on layout views (#618)
* Fixed `#update_attributes` not being available on mutable layout views (#619)

## 4.0.0b3 (2015-05-31)

Changes:

* Removed `filesystem_verbose` data source (#599)
* Set minimum required Ruby version to 2.2

Enhancements:

* Made `@config`, `@items` and `@layouts` available in checks (#598)
* Made `filesystem` an alias for `filesystem_unified` (#599)
* Made specific reps for an item accessible using `@item.reps[:name]` (#586, #607)
* Removed `allow_periods_in_identifiers` documentation (#605)
* Made fog deployer not upload files with identical ETags to AWS (#480, #536, #552) [Paul Boone]

Fixes:

* Made `ItemView#parent` return nil if parent is nil (#600, #602)
* Added missing `identifier_type` documentation (#604)

## 4.0.0b2 (2015-05-23)

Changes:

* Removed `ItemCollectionView#at` (#582)
* Removed support for calling `ItemCollectionView#[]` with an integer (#582)
* Renamed `identifier_style` to `identifier_type`, and made its values be `"full"` or `"legacy"` (#593)
* Renamed `pattern_syntax` to `string_pattern_type`, and made its values be `"glob"` or `"legacy"` (#593)
* Made `"full"` the default for `identifier_type` (#592, #594)
* Made `"glob"` the default for `string_pattern_type` (#592)
* Enabled auto-pruning by default for new sites (#590)

Enhancements:

* Added `--force` to `create-site` command (#580) [David Alexander]
* Made default Rules file more future-proof (#591)

Fixes:

* Fixed `LayoutCollectionView#[]` documentation (it mentioned items)
* Fixed `ItemCollectionView#[]` returning an array when passed a regex
* Fixed an issue with mutable collection views’ `#delete_if` not yielding mutable views
* Fixed an issue with collection views’ `#find_all` returning entities instead of views

## 4.0.0b1 (2015-05-14)

Changes:

* Removed tasks
* Removed several private methods in the view API
* Removed default `base_url` in tagging helper

Enhancements:

* Removed unused options from CLI
* Added `Nanoc::Identifier#without_ext`
* Made `Nanoc::Identifier#=~` work with a glob
* Added `Nanoc::LayoutCollectionView#[]`
* Allowed creation of site in current directory (#549) [David Alexander]

Fixes:

* Fixed `#passthrough` for identifiers with extensions
* Fixed rendering helper for identifiers with extensions
* Fixed filtering helper

## 4.0.0a2 (2015-05-12)

Features:

* Glob patterns (opt-in by setting `pattern_syntax` to `"glob"` in the site configuration)
* Identifiers with extensions (opt-in by setting `identifier_style` to `"full"` in the data source configuration)

Enhancements:

* Added several convenience methods to view classes (#570, #572)

See the [nanoc 4 upgrade guide](http://nanoc.ws/docs/nanoc-4-upgrade-guide/) for details.

## 4.0.0a1 (2015-05-09)

This is a major upgrade. For details on upgrading, see the [nanoc 4 upgrade guide](http://nanoc.ws/docs/nanoc-4-upgrade-guide/).

This release provides no new features, but streamlines the API and functionality, in order to easen future development, both for features and for optimisations.

## 3.8.0 (2015-05-04)

Features:

* Added `mixed_content` check (#542, #543) [Mike Pennisi]
* Added `commands_dirs` configuration option for specifying directories to read commands from (#475) [Gregory Pakosz]
* Added `:cdn_id` option to fog deployer for invalidating CDN objects (#451) [Vlatko Kosturjak]
* Add access to regular expressions group matches in rules (#478) [Michal Papis]
* Allow filtering the items array by regex (#458) [Mike Pennisi]

Enhancements:

* Added `:preserve_order` option to preserve order in Atom feed (#533, #534)
* Allowed accessing `:pre` snapshot from within item itself (#537, #538, #548)

Fixes:

* Allowed passing generic Pandoc options with :args (#526, #535)
* Fix crash when compiling extensionless binary items (#524, #525)
* Fix double snapshot creation error (#547)

## 3.7.5 (2015-01-12)

Enhancements:

* Allowed extra patterns to be specified in the data source configuration, so that dotfiles are no longer necessary ignored (e.g. `extra_files: ['.htaccess']`) (#492, #498) [Andy Drop, Michal Papis]
* Removed Ruby 1.8.x support ([details](https://groups.google.com/forum/#!topic/nanoc/pSL1i15EFz8)) (#517)
* Improved CSS and HTML error messages (#484, #504)
* Let kramdown filter print warnings (#459, #519)

Fixes:

* Fixed HTML class names for recent Rouge versions (#502)
* Fixed crash when using items or layouts in attributes (#469, #518)

## 3.7.4 (2014-11-23)

Enhancements:

* Made `check` command fail when output directory is missing (#472) [Mike Pennisi]
* Made external links check timeouts start small and grow (#483) [Michal Papis]
* Made code and API adhere much more closely to the Ruby style guide (#476)

Fixes:

* Fixed potential “parent directory is world writable” error (#465, #474)
* Fixed retrying requests in the external link checker (#483) [Michal Papis]
* Fixed issue with data sources not being unloaded (#491) [Michal Papis]

## 3.7.3 (2014-08-31)

Fixes:

* Fixed issue which caused metadata sections not be recognised in files that use CRLF line endings (#470, #471) [Gregory Pakosz]

## 3.7.2 (2014-08-17)

Fixes:

* Fixed broken links to the now defunct RubyForge (#454, #467)
* Fixed crash when Gemfile is missing but Bundler is installed (#464)
* Made filesystem data source not strip any whitespace (#463) [Gregory Pakosz]

Enhancements:

* Fixed issue which could cause items to be unnecessarily marked as outdated (#461) [Gregory Pakosz]
* Prevented binary layouts from being generated (#468) [Gregory Pakosz]

## 3.7.1 (2014-06-16)

Fixes:

* Fixed bug which would cause nanoc to crash if no Gemfile is present (#447, #449)

## 3.7.0 (2014-06-08)

New features:

* Allowed excluding links from the internal links check (`@config[:checks][:internal_links][:exclude]`) (#242) [Remko Tronçon]
* Added Rouge syntax coloring filter (#398) [Guilherme Garnier]
* Backported `after_setup` from nanoc 4 to make it easier to create CLI plugins (#407) [Rémi Barraquand]
* Make lib dirs configurable using `lib_dirs` config attribute (#424) [Gregory Pakosz]
* Added support for setting parent config dir using `parent_config_file` config attribute (#419) [Gregory Pakosz]

Enhancements:

* Added `:with_toc` support to RedCarpet (#222, #232)
* Added `slim` to the list of text extensions (#316)
* Made `content/` and `layouts/` dirs configurable (#412) [Gregory Pakosz]
* Allowed included rules files to have their own preprocess block (#420) [Gregory Pakosz]

Fixes:

* Fixed bug which caused temporary directories not to be removed (#440, #444)

## 3.6.11 (2014-05-09)

Identical to 3.6.10 but published with corrected release notes.

This release was previously known as 3.6.10.1, but was renamed due to incompatibilities with the Semantic Versioning specification.

## 3.6.10 (2014-05-09)

Fixes:

* Fixed occasional "no such file" error on JRuby (#422)
* Prevented multiple items and layouts from having the same identifier (#434, #435)

Enhancements:

* Set default encoding to UTF-8 (#428)
* Improved checksummer to reduce number of unnecessary recompiles (#310, #431)
* Disabled USR1 on JRuby in order to suppress warning (#425, #426)
* Made pandoc filter argument passing more generic (#210, #433)

## 3.6.9 (2014-04-15)

Fixes:

* Fixed path to default stylesheet (#410, #411)
* Improved reliability of piping from/to external processes in JRuby (#417)
* Added workaround for “cannot modify” errors when using Nokogiri on JRuby (#416)
* Made corrupted cached data auto-repair itself if possible (#409, #418)

## 3.6.8 (2014-03-22)

Fixes:

* Fixed issue with missing compilation durations (#374, #379)
* Made XSL filter transform item rather than layout (#399, #401) [Simon South]
* Made XSL filter honor omit-xml-declaration (#403, #404) [Simon South]
* Removed "see full crash log" line from crash log (#397, #402)

Enhancements:

* Added warning when multiple preprocessors are defined (#389)
* Improve stylesheet handling in default site (#339, #395)

## 3.6.7 (2013-12-09)

Fixes:

* Made Handlebars filter usable outside layouts (#346, #348)
* Fixed ANSI color support on Windows (#352, #356)
* Made fog deployer handle prefixes properly (#351) [Oliver Byford]
* Fixed crash in watcher (#358)
* Fixed huge durations when showing skipped items after compilation (#360, #364)
* Fixed output of `--verbose` compilation statistics (#359, #365)
* Fixed issue with Sass files not recompiling (#350, #370)

Enhancements:

* Fixed Windows compatibility issues in test suite (#353) [Raphael von der Grün]
* Hid deprecated `autocompile` and `watch` commands in help
* Made CLI swallow broken pipe errors when piping to a process that terminates prematurely (#318, #369)

## 3.6.6 (2013-11-08)

Enhancements:

* Reduced number of dependencies generated by Sass filter (#306) [Gregory Pakosz]
* Recognised lowercase `utf` in language value (e.g. `en_US.utf8`) as being UTF-8 (#335, #338)
* Set [Thin](http://code.macournoyer.com/thin/) as the default server for `nanoc view` (#342, #345)
* Removed watcher section from the default configuration file (#343, #344)

Fixes:

* Prevented capturing helper from erroneously compiling items twice (#331, #337)

## 3.6.5 (2013-09-29)

Fixes:

* Fixed bug which could cause incorrect dependencies to be generated in some cases (#329)
* Fixed handling of index filenames when allowing periods in identifiers (#330)

## 3.6.4 (2013-05-29)

Enhancements:

* Deprecated `watch` and `autocompile` commands in favour of [`guard-nanoc`](https://github.com/nanoc/guard-nanoc)

Fixes:

* Fixed bug which could cause the `tmp/` dir to blow up in size
* Unescaped URLs when checking internal links

## 3.6.3 (2013-04-24)

Fixes:

* Added support for growlnotify on Windows (#253, #267)
* Fixed bug which caused the external links checker to ignore the query string (#279, #297)
* Removed weird treatment of `DOCTYPE`s in the `relativize_paths` filter (#296)
* Fixed CodeRay syntax coloring on Ruby 2.0
* Silenced "Could not find files for the given pattern(s)" message on Windows (#298)
* Fixed issue which could cause `output.diff` not to be generated correctly (#255, #301)
* Let filesystem and static data sources follow symlinks (#299, #302)
* Added compatibility with Listen 1.0 (#309)
* Let `#passthrough` in Rules work well with the static data source (#251) [Gregory Pakosz]
* Made timing information be more accurate (#303)

## 3.6.2 (2013-03-23)

Fixes:

* Removed the list of available deployers from the `deploy` help text and moved
  them into a new `--list-deployers` option [Damien Pollet]
* Fixed warning about `__send__ `and `object_id` being redefined on Ruby
  1.8.x [Justin Hileman]

Enhancements:

* Added possible alternative names for the `Checks` file for consistency with
  the `Rules` file: `Checks.rb`, `checks`, `checks.rb` [Damien Pollet]
* Made sure unchanged files never have their mtime updated [Justin Hileman]
* Made link checker retry 405 Method Not Allowed results with GET instead of
  HEAD [Daniel Hofstetter]

## 3.6.1 (2013-02-25)

Fixes:

* Fixed bug which could cause the Sass filter to raise a load error [Damien Pollet]
* Fixed warnings about `__send__` and `object_id` being redefined [Justin Hileman]
* Made `files_to_watch` contain `nanoc.yaml`, not `config.yaml` by default

## 3.6 (2013-02-24)

Features:

* Added `sync` command, allowing data sources to update local caches of
  external data [Justin Hileman]
* Added `#ignore` compiler DSL method
* Allowed accessing items by identifier using e.g. `@items['/about/']`
* Added `shell` command

Enhancements:

* Renamed the nanoc configuration file from `config.yaml` to `nanoc.yaml`

Fixes:

* Updated references to old web site and old repository
* Made `require` errors mention Bundler if appropriate
* Fixed bug which caused pruner not to delete directories in some cases [@reima]
* Made `check` command exit with the proper exit status
* Added support for the `HTML_TOC` Redcarpet renderer
* Made `stale` check honor files excluded by the pruner

## 3.5 (2013-01-27)

Major changes:

* Added checks

Minor changes:

* Added `#include_rules` for modularising Rules files [Justin Hileman]
* Replaced FSSM with Listen [Takashi Uchibe]
* Made USR1 print stack trace (not on Windows)
* Added ability to configure autocompiler host/port in config.yaml [Stuart Montgomery]
* Added static data source
* Added `:rep_select` parameter to XML sitemap to allow filtering reps
* Removed use of bright/bold colors for compatibility with Solarized

Exensions:

* Added support for parameters in Less filter [Ruben Verborgh]
* Added support for icon and logo in Atom feed [Ruben Verborgh]

Fixes:

* Made syntax colorizer only use the first non-empty line when extracting the
  language comment
* Fixed XSL filter

## 3.4.3 (2012-12-09)

Improvements:

* Item reps are now accessible in a consistent way: in Rules and during
  compilation, they can be accessed using both `@rep` and `@item_rep`

Fixes:

* Made cleaning streams (stdout/stderr as used by nanoc) compatible with
  Ruby’s built-in Logger
* Made prune work when the output directory is a symlink
* Made Handlebars filter compatible with the latest version
* Made `show-data` command show more accurate dependencies [Stefan Bühler]
* Restored compatibility with Sass 3.2.2

## 3.4.2 (2012-11-01)

Fixes:

* Made passthrough rules be inserted in the right place [Gregory Pakosz]
* Fixed crashes in the progress indicator when compiling
* Made auto-pruning honor excluded files [Greg Karékinian]
* Made lack of which/where not crash watch command

Improvements:

* Fixed constant reinitialization warnings [Damien Pollet]
* Made UTF-8 not be decomposed when outputting to a file from a non-UTF-8 terminal
* Made syntax colorizer wrap CodeRay output in required CodeRay divs
* Made fog delete after upload, not before [Go Maeda]
* Made requesting compiled content of binary item impossible

## 3.4.1 (2012-09-22)

Fixes:

* Fixed auto-pruning
* Made slim filter work with the capturing helper [Bil Bas]

Improvements:

* Made several speed improvements
* Added prune configuration to config.yaml
* Made nanoc check for presence of nanoc in Gemfile
* Made compile command not show identicals (use `--verbose` if you want them)
* Made `relativize_paths` filter recognise more paths to relativize [Arnau Siches]
* Fixed #passthrough for items without extensions [Justin Hileman]
* Added more IO/File proxy methods to cleaning streams

## 3.4 (2012-06-09)

* Improved error output and added crash log
* Renamed `debug` and `info` commands to `show-data` and `show-plugins`, respectively
* Added `show-rules` command (aka `explain`)

Extensions:

* Added `:yield` key for Mustache filter
* Added Handebars filter
* Added Pandoc filter
* Made the deployer use the `default` target if no target is specified
* Converted HTML/CSS/link validation tasks to commands
* Made link validator follow relative redirects

## 3.3.7 (2012-05-28)

* Added filename to YAML parser errors
* Fixed issue which caused extra dependencies to be generated
* Made timing information take filtering helper into account

## 3.3.6 (2012-04-27)

* Fixed issue with relative_link_to stripping HTML boilerplate

## 3.3.5 (2012-04-23)

* Fixed issue with relative_link_to not working properly

## 3.3.4 (2012-04-23)

* Fixed bug which caused the compilation stack to be empty
* Restored Ruby 1.8 compatibility

## 3.3.3 (2012-04-11)

* Fixed directed graph implementation on Rubinius
* Made capturing helper not remember content between runs
* Fixed Date#freeze issue on Ruby 1.8.x
* Made it possible to have any kind of object as parameters in the Rules file
* Fixed bug which caused changed routes not to cause a recompile

## 3.3.2 (2012-03-16)

* Removed bin/nanoc3 (use nanoc3 gem if you want it)
* Fixed wrong “no such snapshot” errors
* Made deployer default to rsync for backwards compatibility
* Fixed missing Nanoc::CLI in deployment tasks
* Fixed “unrecognised kind” deployer error

## 3.3.1 (2012-02-18)

* Fixed issue with long paths on Windows
* Fixed a few deployer crashes
* Added nanoc3.rb, nanoc3/tasks.rb, … for compatibility with older versions
* Made nanoc setup Bundler at startup [John Nishinaga]

## 3.3 (2012-02-12)

Base:

* Dropped the “3” suffix on nanoc3/Nanoc3
* Turned Rake tasks into proper nanoc commands
* Improved dependency tracking
* Added support for locals in filters and layouts

Extensions:

* Added support for deployment using Fog [Jack Chu]
* Added CoffeeScript filter [Riley Goodside]
* Added XSL filter [Arnau Siches]
* Added YUICompress filter [Matt Keveney]
* Added pygments.rb to supported syntax colorizers
* Allowed syntax colorizer to colorize outside `pre` elements [Kevin Lynagh]
* Added support for HTTPS link validation [Fabian Buch]
* Added support for (automatically) pruning stray output files [Justin Hileman]
* Added deploy command

## 3.2.4 (2012-01-09)

* Fixed bug which would cause some reps not to be compiled when invoking nanoc programmatically
* Made data source configuration location a bit more obvious
* Fixed watch command under Windows
* Made filesystem data source ignore UTF-8 BOM
* Improved compatibility of `colorize_syntax` filter with older libxml versions

## 3.2.3 (2011-10-31)

* Made syntax colorizer only strip trailing blank lines instead of all blanks
* Improved Ruby 1.9.x compatibility
* Made default rakefile require rubygems if necessary
* Made filename/content argument of `Nanoc3::Item#initialize` mandatory

## 3.2.2 (2011-09-04)

* Fixed command usage printing
* Made `relativize_paths` filter handle Windows network paths [Ruben Verborgh]
* Made watcher use correct configuration
* Allowed code blocks to start with a non-language shebang line

## 3.2.1 (2011-07-27)

* Made `@config` available in rules file
* Fixed `#readpartial` issue on JRuby [Matt Keveney]
* Fixed possible `@cache` name clash in memoization module
* Fixed options with required arguments (such as `--port` and `--host`)
* Fixed broken `#check_availability`
* Fixed error handling in watch command

## 3.2 (2011-07-24)

Base:

* Sped up nanoc quite a bit
* Added progress indicator for long-running filters
* Made all source data, such as item attributes, frozen during compilation
* Added --color option to force color on
* Cleaned up internals, deprecating several parts and/or marking them as private in the progress
* Allowed custom commands in commands/

Extensions:

* Added AsciiDoc filter
* Added Redcarpet filter [Peter Aronoff]
* Added Slim filter [Zaiste de Grengolada]
* Added Typogruby filter
* Added UglifyJS filter [Justin Hileman]
* Added `:items` parameter for the XML site map [Justin Hileman]
* Added support for params to ERB
* Added `:default_colorizer` parameter to the `:colorize_syntax` filter
* Allowed for passing arbitrary options to pygmentize [Matthias Vallentin]
* Exposed RedCloth parameters in the filter [Vincent Driessen]

## 3.1.9 (2011-06-30)

* Really fixed dependency generation between Sass partials this time
* Updated Less filter to 2.0
* Made `colorize_syntax` filter throw an error if pygmentize is not available

## 3.1.8 (2011-06-25)

* Made link validator accept https: URLs
* Fixed erroneous handling of layouts with names ending in index
* Fixed dependency generation between Sass partials
* Fixed errors related to thread requires
* Fixed crash while handling load errors
* Improved encoding handling while reading files

## 3.1.7 (2011-05-03)

* Restored compatibility with Sass 3.1

## 3.1.6 (2010-11-21)

* Fixed issues with incompatible encodings

## 3.1.5 (2010-08-24)

* Improved `#render` documentation
* Improved metadata section check so that e.g. raw diffs are handled properly
* Deprecated using `Nanoc3::Site#initialize` with a non-`"."` argument
* Added Ruby engine to version string
* Allowed the `created_at` and `updated_at` attributes used in the `Blogging` helper to be `Date` instances

## 3.1.4 (2010-07-25)

* Made INT and TERM signals always quit the CLI
* Allowed relative imports in LESS
* Made sure modification times are unchanged for identical recompiled items
* Improved link validator error handling
* Made pygmentize not output extra divs and pres
* Allowed colorizers to be specified using symbols instead of strings
* Added scss to the default list of text extensions

## 3.1.3 (2010-04-25)

* Removed annoying win32console warning [Eric Sunshine]
* Removed color codes when not writing to a terminal, or when writing to Windows’ console when win32console is not installed [Eric Sunshine]
* Added .xhtml and .xml to list of text extensions
* Improved support for relative Sass @imports [Chris Eppstein]

## 3.1.2 (2010-04-07)

* Fixed bug which could cause incorrect output when compilation of an item is delayed due to an unmet dependency

## 3.1.1 (2010-04-05)

* Sass `@import`s now work for files not managed by nanoc
* Rake tasks now have their Unicode description decomposed if necessary

## 3.1 (2010-04-03)

New:

* An `Item#rep_named(name)` function for quickly getting a certain rep
* An `Item#compiled_content` function for quickly getting compiled content
* An `Item#path` function for quickly getting the path of an item rep
* A new “+” wildcard in rule patterns that matches one or more characters
* A `view` command that starts a web server in the output directory
* A `debug` command that shows information about the items, reps and layouts
* A `kramdown` filter ([kramdown site](http://kramdown.gettalong.org/))
* A diff between the previously compiled content and the last compiled content is now written to `output.diff` if the `enable_output_diff` site configuration attribute is true
* Assigns, such as `@items`, `@layouts`, `@item`, … are accessible without `@`
* Support for binary items

Changed:

* New sites now come with a stylesheet item instead of a `style.css` file in the output directory
* The `deploy:rsync` task now use sensible default options
* The `deploy:rsync` task now accepts a config environment variable
* The `deploy:rsync` task now uses a lowercase `dry_run` environment variable
* The `maruku` filter now accepts parameters
* The `rainpress` filter now accepts parameters
* The `filesystem` data source is now known as `filesystem_verbose`
* Meta files and content files are now optional
* The `filesystem_compact` and `filesystem_combined` data sources have been merged into a new `filesystem_unified` data source
* The metadata section in `filesystem_unified` is now optional [Christopher Eppstein]
* The `--server` autocompile option is now known as `--handler`
* Assigns in filters are now available as instance variables and methods
* The `#breadcrumbs_trail` function now allows missing parents
* The `sass` filter now properly handles `@import` dependencies

Deprecated:

* `Nanoc3::FileProxy`; use one of the filename attributes instead
* `ItemRep#content_at_snapshot`; use `#compiled_content` instead
* The `last_fm`, `delicious` and `twitter` data sources; fetch online content into a cache by a rake task and load data from this cache instead

## 3.0.9 (2010-02-24)

* Fixed 1.8.x parsing bug due to lack of parens which could cause “undefined method `to_iso8601_time` for #<String:0x…>” errors

## 3.0.8 (2010-02-24)

* `#atom_tag_for` now works with `base_url`s that contain a path [Eric Sunshine]
* Generated root URLs in `#atom_feed` now end with a slash [Eric Sunshine]
* Autocompiler now recognises requests to index files
* `Blogging` helper now allows `created_at` to be a Time instance

## 3.0.7 (2010-01-29)

* Fixed bug which could cause layout rules not be matched in order

## 3.0.6 (2010-01-17)

* Error checking in `filesystem_combined` has been improved [Brian Candler]
* Generated HTML files now have a default encoding of UTF-8
* Periods in identifiers for layouts now behave correctly
* The `relativize_paths` filter now correctly handles “/” [Eric Sunshine]

## 3.0.5 (2010-01-12)

* Restored pre-3.0.3 behaviour of periods in identifiers. By default, a file can have multiple extensions (e.g. `content/foo.html.erb` will have the identifier `/foo/`), but if `allow_periods_in_identifiers` in the site configuration is true, a file can have only one extension (e.g. `content/blog/stuff.entry.html` will have the identifier `/blog/stuff.entry/`).

## 3.0.4 (2010-01-07)

* Fixed a bug which would cause the `filesystem_compact` data source to incorrectly determine the content filename, leading to weird “Expected 1 content file but found 3” errors [Eric Sunshine]

## 3.0.3 (2010-01-06)

* The `Blogging` helper now properly handles item reps without paths
* The `relativize_paths` filter now only operates inside tags
* The autocompiler now handles escaped paths
* The `LinkTo` and `Tagging` helpers now output escaped HTML
* Fixed `played_at` attribute assignment in the `LastFM` data source for tracks playing now, and added a `now_playing` attribute [Nicky Peeters]
* The `filesystem_*` data sources can now handle dots in identifiers
* Required enumerator to make sure `#enum_with_index` always works
* `Array#stringify_keys` now properly recurses

## 3.0.2 (2009-11-07)

* Children-only identifier patterns no longer erroneously also match parent (e.g.` /foo/*/` no longer matches `/foo/`)
* The `create_site` command no longer uses those ugly HTML entities
* Install message now mentions the IRC channel

## 3.0.1 (2009-10-05)

* The proper exception is now raised when no matching compilation rules can be found
* The autocompile command no longer has a duplicate `--port` option
* The `#url_for` and `#feed_url` methods now check the presence of the `base_url` site configuration attribute
* Several outdated URLs are now up-to-date
* Error handling has been improved in general

## 3.0 (2009-08-14)

New:

* Multiple data sources
* Dependency tracking between items
* Filters can now optionally take arguments
* `#create_page` and `#create_layout` methods in data sources
* A new way to specify compilation/routing rules using a Rules file
* A `coderay` filter ([CodeRay site](http://coderay.rubychan.de/))
* A `filesystem_compact` data source which uses less directories

Changed:

* Pages and textual assets are now known as “items”

Removed:

* Support for drafts
* Support for binary assets
* Support for templates
* Everything that was deprecated in nanoc 2.x
* `save_*`, `move_*` and `delete_*` methods in data sources
* Processing instructions in metadata

## 2.2.2 (2009-05-18)

* Removed `relativize_paths` filter; use `relativize_paths_in_html` or `relativize_paths_in_css` instead
* Fixed bug which could cause nanoc to eat massive amounts of memory when an exception occurs
* Fixed bug which would cause nanoc to complain about the open file limit being reached when using a large amount of assets

## 2.2.1 (2009-04-08)

* Fixed bug which prevented `relative_path_to` from working
* Split `relativize_paths` filter into two filter: `relativize_paths_in_html` and `relativize_paths_in_css`
* Removed bundled mime-types library

## 2.2 (2009-04-06)

New:

* `--pages` and `--assets` compiler options
* `--no-color` command-line option
* `Filtering` helper
* `#relative_path_to` function in `LinkTo` helper
* `rainpress` filter ([Rainpress site](http://code.google.com/p/rainpress/))
* `relativize_paths` filter
* The current layout is now accessible through the `@layout` variable
* Much more informative stack traces when something goes wrong

Changed:

* The command-line option parser is now a lot more reliable
* `#atom_feed` now takes optional `:content_proc`, `:excerpt_proc` and `:articles` parameters
* The compile command show non-written items (those with `skip_output: true`)
* The compile command compiles everything by default
* Added `--only-outdated` option to compile only outdated pages

Removed:

* deprecated extension-based code

## 2.1.6 (2009-02-28)

* The `filesystem_combined` data source now supports empty metadata sections
* The `rdoc` filter now works for both RDoc 1.x and 2.x
* The autocompiler now serves a 500 when an exception occurs outside compilation
* The autocompiler no longer serves index files when the request path does not end with a slash
* The autocompiler now always serves asset content correctly

## 2.1.5 (2009-02-01)

* Added Ruby 1.9 compatibility
* The `filesystem` and `filesystem_combined` data sources now preserve custom extensions

## 2.1.4 (2008-11-15)

* Fixed an issue where the autocompiler in Windows would serve broken assets

## 2.1.3 (2008-09-27)

* The `haml` and `sass` filters now correctly take their options from assets
* The autocompiler now serves index files instead of 404s
* Layouts named “index” are now handled correctly
* The `filesystem_combined` data source now properly handles assets

## 2.1.2 (2008-09-08)

* The utocompiler now compiles assets as well
* The `sass` filter now takes options (just like the `haml` filter)
* Haml/Sass options are now taken from the page *rep* instead of the page

## 2.1.1 (2008-08-18)

* Fixed issue which would cause files not to be required in the right order

## 2.1 (2008-08-17)

This is only a short summary of all changes in 2.1. For details, see the
[nanoc web site](http://nanoc.stoneship.org/). Especially the blog and the
updated manual will be useful.

New:

* New `rdiscount` filter ([RDiscount site](http://github.com/rtomayko/rdiscount))
* New `maruku` filter ([Maruku site](https://github.com/bhollis/maruku/))
* New `erubis` filter ([Erubis site](http://www.kuwata-lab.com/erubis/))
* A better command-line frontend
* A new filesystem data source named `filesystem_combined`
* Routers, which decide where compiled pages should be written to
* Page/layout mtimes can now be retrieved through `page.mtime`/`layout.mtime`

Changed:

* Already compiled pages will no longer be re-compiled unless outdated
* Layout processors and filters have been merged
* Layouts no longer rely on file extensions to determine the layout processor
* Greatly improved source code documentation
* Greatly improved unit test suite

Removed:

* Several filters have been removed and replaced by newer filters:
	* `eruby`: use `erb` or `erubis` instead
	* `markdown`: use `bluecloth`, `rdiscount` or `maruku` instead
	* `textile`: use `redcloth` instead

## 2.0.4 (2008-05-04)

* Fixed `default.rb`’s `#html_escape`
* Updated Haml filter and layout processor so that @page, @pages and @config are now available as instance variables instead of local variables

## 2.0.3 (2008-03-25)

* The autocompiler now honors custom paths
* The autocompiler now attempts to serve pages with the most appropriate MIME type, instead of always serving everything as `text/html`

## 2.0.2 (2008-01-26)

* nanoc now requires Ruby 1.8.5 instead of 1.8.6

## 2.0.1 (2008-01-21)

* Fixed a “too many open files” error that could appear during (auto)compiling

## 2.0 (2007-12-25)

New:

* Support for custom layout processors
* Support for custom data sources
* Database data source
* An auto-compiler
* Pages have `parent` and `children`

Changed:

* The source has been restructured and cleaned up a great deal
* Filters are defined in a different way now
* The `eruby` filter now uses ERB instead of Erubis

Removed:

* The `filters` property; use `filters_pre` instead
* Support for Liquid

## 1.6.2 (2007-10-23)

* Fixed an issue which prevented the content capturing plugin from working

## 1.6.1 (2007-10-14)

* Removed a stray debug message

## 1.6 (2007-10-13)

* Added support for post-layout filters
* Added support for getting a File object for the page, so you can now e.g. easily get the modification time for a given page (`@page.file.mtime`)
* Cleaned up the source code a lot
* Removed deprecated asset-copying functionality

## 1.5 (2007-09-10)

* Added support for custom filters
* Improved Liquid support -- Liquid is now a first-class nanoc citizen
* Deprecated assets -- use something like rsync instead
* Added `eruby_engine` option, which can be `erb` or `erubis`

## 1.4 (2007-07-06)

* nanoc now supports ERB (as well as Erubis); Erubis no longer is a dependency
* `meta.yaml` can now have `haml_options` property, which is passed to Haml
* Pages can now have a `filename` property, which defaults to `index` [Dennis Sutch]
* Pages now know in what order they should be compiled, eliminating the need for custom page ordering [Dennis Sutch]

## 1.3.1 (2007-06-30)

* The contents of the `assets` directory are now copied into the output directory specified in `config.yaml`

## 1.3 (2007-06-24)

* The `@pages` array now also contains uncompiled pages
* Pages with `skip_output` set to true will not be outputted
* Added new filters
	* Textile/RedCloth
	* Sass
* nanoc now warns before overwriting in `create_site`, `create_page` and `create_template` (but not in compile)

## 1.2 (2007-06-05)

* Sites now have an `assets` directory, whose contents are copied to the `output` directory when compiling [Soryu]
* Added support for non-eRuby layouts (Markaby, Haml, Liquid, …)
* Added more filters (Markaby, Haml, Liquid, RDoc [Dmitry Bilunov])
* Improved error reporting
* Accessing page attributes using instance variables, and not through `@page`, is no longer possible
* Page attributes can now be accessed using dot notation, i.e. `@page.title` as well as `@page[:title]`

## 1.1.3 (2007-05-18)

* Fixed bug which would cause layoutless pages to be outputted incorrectly

## 1.1.2 (2007-05-17)

* Backup files (files ending with a “~”) are now ignored
* Fixed bug which would cause subpages not to be generated correctly

## 1.1 (2007-05-08)

* Added support for nested layouts
* Added coloured logging
* `@page` now hold the page that is currently being processed
* Index files are now called “content” files and are now named after the directory they are in [Colin Barrett]
* It is now possible to access `@page` in the page’s content file

## 1.0.1 (2007-05-05)

* Fixed a bug which would cause a “no such template” error to be displayed when the template existed but compiling it would raise an exception
* Fixed bug which would cause pages not to be sorted by order before compiling

## 1.0 (2007-05-03)

* Initial release<|MERGE_RESOLUTION|>--- conflicted
+++ resolved
@@ -1,18 +1,16 @@
 # Nanoc news
 
-<<<<<<< HEAD
 ## 4.1.0 (???)
 
 Enhancements:
 
 * Allowed excluding URLs from external links check (#686) [Yannick Ihmels]
-=======
+
 ## 4.0.0 (2015-11-07)
 
 Enhancements:
 
 * `#parent` and `#children` now raise an exception when used on items with a non-legacy identifier (#710)
->>>>>>> f6025ac4
 
 ## 4.0.0rc3 (2015-09-20)
 
