# Nanoc news

<<<<<<< HEAD
## 4.2.0b1 (2016-04-17)

Features:

* Allow creating items and layouts with a pre-calculated checksum (#793) [Ruben Verborgh]
* Allow lazy-loading item/layout content and attributes (#794) [Ruben Verborgh]
* Added `exclude_origins` configuration option to internal links checker (#847)
* Added `ChildParent` helper, providing `#children_of` and `#parent_of` (#849)

Enhancements:

* Made `#html_escape` raise an appropriate error when the given argument is not a String (#840) [Micha Rosenbaum]
* Improved memory usage of memoized values by using weak refs (#846)
=======
## 4.1.6 (2016-04-17)

Fixes:

* Strip index.html only if it is a full component (#850, #851)
* Force UTF-8 for item rep paths (#837, #852)
>>>>>>> 4a48d267

## 4.1.5 (2016-03-24)

Fixes:

* Fixed crash in `show-data` command (#833, #835)
* Fixed preprocessor not being invoked before running checks (#841, #842)

## 4.1.4 (2016-02-13)

Fixes:

* Added missing `Configuration#key?` method (#815, #820)
* Made output diff use correct snapshot rather than `:last` (#813, #814)

Enhancements:

* Sped up item resolution in Sass filter (#821)
* Made `#link_to` more resilient to unsupported argument types (#816, #819)

## 4.1.3 (2016-01-30)

Fixes:

* Fixed crash in `check` command when the subject of an issue is nil (#804, #811)
* Made stale check not ignore non-final snapshot paths (#809, #810)

## 4.1.2 (2016-01-16)

Fixes:

* Made @-variables (e.g. `@items`) report their frozenness properly, so that optimisations based on frozenness work once again (#795, #797)
* Removed environment from `crash.log` to prevent leaking sensitive information (#798, #800)

Enhancements:

* Removed redundant checksum calculation (#789) [Ruben Verborgh]

## 4.1.1 (2015-12-30)

Fixes:

* Fixed preprocessor not being run before check/deploy/prune commands (#763, #784, #787, #788)

Enhancements:

* Made `#breadcrumbs_trail` explicitly fail when using full identifiers (#781, #783)

## 4.1.0 (2015-12-18)

Fixes:

* Fixed crash when attempting to `#puts` an object that’s not a string (#778)
* Made pruner not prune away files from routes defined for custom snapshots (#779)
* Wrapped `@layout` in a layout view (#773)

Enhancements:

* Added a base path to the Checks file, so that it supports `#require_relative` (#774)

## 4.1.0rc2 (2015-12-13)

Fixes:

* Fixed children of the root item not having a parent (#769, #770)

Enhancements:

* Made `#path`, `#compiled_content` and `#reps` unavailable during pre-processing, compilation and routing, because they do not make sense in these contexts (#571, #767, #768)

## 4.1.0rc1 (2015-12-12)

Fixes:

* Fixed `@item.compiled_content` in a layout raising an exception (#761, #766)

## 4.1.0b1 (2015-12-11)

Fixes:

* Fixed issue with `:pre` snapshot not being generated properly (#764)

Enhancements:

* Updated default site to use `#write` (#759)

## 4.1.0a1 (2015-12-05)

Features:

* Added `postprocess` block (#726) [Garen Torikian]
* Added `#write` compilation instruction and `path` option to `#snapshot` (#753)

Fixes:

* Fixed crash when printing non-string object (#712) [Garen Torikian]
* Removed English text from `#link_to` helper (#736) [Lucas Vuotto]

Enhancements:

* Allowed excluding URLs from external links check (#686) [Yannick Ihmels]
* Added `atom` to list of text extensions (#657) [Yannick Ihmels]
* Added `#each` to `Nanoc::ConfigView` (#705) [Garen Torikian]
* Made `#attribute_to_time` handle `DateTime` (#717) [Micha Rosenbaum]
* Added `Identifier#components` (#677)
* Added `:existing` option to `#content_for` (can be `:error`, `:overwrite` and `:append`) (#744)

## 4.0.2 (2015-11-30)

Fixes:

* Properly set required Ruby version to 2.1 in the gem specification (#747)
* Fixed issue with CLI commands not being loaded as UTF-8 (#742)
* Added missing `#identifier=` method to items and layouts during preprocessing (#750)

Enhancements:

* Let attempts to fetch an item rep by number, rather than symbol, fail with a meaningful error (#749)

## 4.0.1 (2015-11-28)

Fixes:

* Fixed params documentation for :rdiscount filter (#722)
* Fixed crash when comparing item rep views (#735, #738)

Enhancements:

* Lowered minimum required Ruby version from 2.2 to 2.1 (#732)

## 4.0.0 (2015-11-07)

Enhancements:

* `#parent` and `#children` now raise an exception when used on items with a non-legacy identifier (#710)

## 4.0.0rc3 (2015-09-20)

Features:

* Added `Identifier#without_exts` and `Identifier#exts` (#644, #696) [Rémi Barraquand]
* Added `DocumentView#attributes` (#699, #702)

Fixes:

* Fixed issue when comparing document views (#680, #693)

Enhancements:

* Made `#base_url` argument in `#tags_for` optional (#687) [Croath Liu]
* Allowed `IdentifiableCollection#[]` to be passed an identifier (#681, #695)
* Improved `Pattern.from` error message (#683, #692)
* Let default site use a direct link to the stylesheet (#685, #701)

Changes:

* Removed `Identifier#with_ext` because its behavior was confusing (#697, #700)
* Disallowed storing document (views) in attributes (#682, #694)

## 4.0.0rc2 (2015-07-11)

Fixes:

* Fixed broken `shell` command (#672) [Jim Mendenhall]
* Fixed absolute path check on Windows (#656)

Enhancements:

* Made Nanoc error when multiple items have the same output path (#665, #669)
* Improved error message for non-hash frontmatter (#670, #673)

Changes:

* nanoc is now called Nanoc

## 4.0.0rc1 (2015-06-21)

Fixes:

* Fixed double-wrapping of `@layout` in rendering helper (#631)
* Fixed `show-rules` command (#633)

## 4.0.0b4 (2015-06-10)

Fixes:

* Added missing `#ext` method to identifiers (#612)
* Fixed issue where identifiers would have the wrong extension (#611)
* Fixed rule context exposing entities rather than views (#614, #615)
* Fixed `#key?` and `#fetch` not being available on layout views (#618)
* Fixed `#update_attributes` not being available on mutable layout views (#619)

## 4.0.0b3 (2015-05-31)

Changes:

* Removed `filesystem_verbose` data source (#599)
* Set minimum required Ruby version to 2.2

Enhancements:

* Made `@config`, `@items` and `@layouts` available in checks (#598)
* Made `filesystem` an alias for `filesystem_unified` (#599)
* Made specific reps for an item accessible using `@item.reps[:name]` (#586, #607)
* Removed `allow_periods_in_identifiers` documentation (#605)
* Made fog deployer not upload files with identical ETags to AWS (#480, #536, #552) [Paul Boone]

Fixes:

* Made `ItemView#parent` return nil if parent is nil (#600, #602)
* Added missing `identifier_type` documentation (#604)

## 4.0.0b2 (2015-05-23)

Changes:

* Removed `ItemCollectionView#at` (#582)
* Removed support for calling `ItemCollectionView#[]` with an integer (#582)
* Renamed `identifier_style` to `identifier_type`, and made its values be `"full"` or `"legacy"` (#593)
* Renamed `pattern_syntax` to `string_pattern_type`, and made its values be `"glob"` or `"legacy"` (#593)
* Made `"full"` the default for `identifier_type` (#592, #594)
* Made `"glob"` the default for `string_pattern_type` (#592)
* Enabled auto-pruning by default for new sites (#590)

Enhancements:

* Added `--force` to `create-site` command (#580) [David Alexander]
* Made default Rules file more future-proof (#591)

Fixes:

* Fixed `LayoutCollectionView#[]` documentation (it mentioned items)
* Fixed `ItemCollectionView#[]` returning an array when passed a regex
* Fixed an issue with mutable collection views’ `#delete_if` not yielding mutable views
* Fixed an issue with collection views’ `#find_all` returning entities instead of views

## 4.0.0b1 (2015-05-14)

Changes:

* Removed tasks
* Removed several private methods in the view API
* Removed default `base_url` in tagging helper

Enhancements:

* Removed unused options from CLI
* Added `Nanoc::Identifier#without_ext`
* Made `Nanoc::Identifier#=~` work with a glob
* Added `Nanoc::LayoutCollectionView#[]`
* Allowed creation of site in current directory (#549) [David Alexander]

Fixes:

* Fixed `#passthrough` for identifiers with extensions
* Fixed rendering helper for identifiers with extensions
* Fixed filtering helper

## 4.0.0a2 (2015-05-12)

Features:

* Glob patterns (opt-in by setting `pattern_syntax` to `"glob"` in the site configuration)
* Identifiers with extensions (opt-in by setting `identifier_style` to `"full"` in the data source configuration)

Enhancements:

* Added several convenience methods to view classes (#570, #572)

See the [nanoc 4 upgrade guide](http://nanoc.ws/docs/nanoc-4-upgrade-guide/) for details.

## 4.0.0a1 (2015-05-09)

This is a major upgrade. For details on upgrading, see the [nanoc 4 upgrade guide](http://nanoc.ws/docs/nanoc-4-upgrade-guide/).

This release provides no new features, but streamlines the API and functionality, in order to easen future development, both for features and for optimisations.

## 3.8.0 (2015-05-04)

Features:

* Added `mixed_content` check (#542, #543) [Mike Pennisi]
* Added `commands_dirs` configuration option for specifying directories to read commands from (#475) [Gregory Pakosz]
* Added `:cdn_id` option to fog deployer for invalidating CDN objects (#451) [Vlatko Kosturjak]
* Add access to regular expressions group matches in rules (#478) [Michal Papis]
* Allow filtering the items array by regex (#458) [Mike Pennisi]

Enhancements:

* Added `:preserve_order` option to preserve order in Atom feed (#533, #534)
* Allowed accessing `:pre` snapshot from within item itself (#537, #538, #548)

Fixes:

* Allowed passing generic Pandoc options with :args (#526, #535)
* Fix crash when compiling extensionless binary items (#524, #525)
* Fix double snapshot creation error (#547)

## 3.7.5 (2015-01-12)

Enhancements:

* Allowed extra patterns to be specified in the data source configuration, so that dotfiles are no longer necessary ignored (e.g. `extra_files: ['.htaccess']`) (#492, #498) [Andy Drop, Michal Papis]
* Removed Ruby 1.8.x support ([details](https://groups.google.com/forum/#!topic/nanoc/pSL1i15EFz8)) (#517)
* Improved CSS and HTML error messages (#484, #504)
* Let kramdown filter print warnings (#459, #519)

Fixes:

* Fixed HTML class names for recent Rouge versions (#502)
* Fixed crash when using items or layouts in attributes (#469, #518)

## 3.7.4 (2014-11-23)

Enhancements:

* Made `check` command fail when output directory is missing (#472) [Mike Pennisi]
* Made external links check timeouts start small and grow (#483) [Michal Papis]
* Made code and API adhere much more closely to the Ruby style guide (#476)

Fixes:

* Fixed potential “parent directory is world writable” error (#465, #474)
* Fixed retrying requests in the external link checker (#483) [Michal Papis]
* Fixed issue with data sources not being unloaded (#491) [Michal Papis]

## 3.7.3 (2014-08-31)

Fixes:

* Fixed issue which caused metadata sections not be recognised in files that use CRLF line endings (#470, #471) [Gregory Pakosz]

## 3.7.2 (2014-08-17)

Fixes:

* Fixed broken links to the now defunct RubyForge (#454, #467)
* Fixed crash when Gemfile is missing but Bundler is installed (#464)
* Made filesystem data source not strip any whitespace (#463) [Gregory Pakosz]

Enhancements:

* Fixed issue which could cause items to be unnecessarily marked as outdated (#461) [Gregory Pakosz]
* Prevented binary layouts from being generated (#468) [Gregory Pakosz]

## 3.7.1 (2014-06-16)

Fixes:

* Fixed bug which would cause nanoc to crash if no Gemfile is present (#447, #449)

## 3.7.0 (2014-06-08)

New features:

* Allowed excluding links from the internal links check (`@config[:checks][:internal_links][:exclude]`) (#242) [Remko Tronçon]
* Added Rouge syntax coloring filter (#398) [Guilherme Garnier]
* Backported `after_setup` from nanoc 4 to make it easier to create CLI plugins (#407) [Rémi Barraquand]
* Make lib dirs configurable using `lib_dirs` config attribute (#424) [Gregory Pakosz]
* Added support for setting parent config dir using `parent_config_file` config attribute (#419) [Gregory Pakosz]

Enhancements:

* Added `:with_toc` support to RedCarpet (#222, #232)
* Added `slim` to the list of text extensions (#316)
* Made `content/` and `layouts/` dirs configurable (#412) [Gregory Pakosz]
* Allowed included rules files to have their own preprocess block (#420) [Gregory Pakosz]

Fixes:

* Fixed bug which caused temporary directories not to be removed (#440, #444)

## 3.6.11 (2014-05-09)

Identical to 3.6.10 but published with corrected release notes.

This release was previously known as 3.6.10.1, but was renamed due to incompatibilities with the Semantic Versioning specification.

## 3.6.10 (2014-05-09)

Fixes:

* Fixed occasional "no such file" error on JRuby (#422)
* Prevented multiple items and layouts from having the same identifier (#434, #435)

Enhancements:

* Set default encoding to UTF-8 (#428)
* Improved checksummer to reduce number of unnecessary recompiles (#310, #431)
* Disabled USR1 on JRuby in order to suppress warning (#425, #426)
* Made pandoc filter argument passing more generic (#210, #433)

## 3.6.9 (2014-04-15)

Fixes:

* Fixed path to default stylesheet (#410, #411)
* Improved reliability of piping from/to external processes in JRuby (#417)
* Added workaround for “cannot modify” errors when using Nokogiri on JRuby (#416)
* Made corrupted cached data auto-repair itself if possible (#409, #418)

## 3.6.8 (2014-03-22)

Fixes:

* Fixed issue with missing compilation durations (#374, #379)
* Made XSL filter transform item rather than layout (#399, #401) [Simon South]
* Made XSL filter honor omit-xml-declaration (#403, #404) [Simon South]
* Removed "see full crash log" line from crash log (#397, #402)

Enhancements:

* Added warning when multiple preprocessors are defined (#389)
* Improve stylesheet handling in default site (#339, #395)

## 3.6.7 (2013-12-09)

Fixes:

* Made Handlebars filter usable outside layouts (#346, #348)
* Fixed ANSI color support on Windows (#352, #356)
* Made fog deployer handle prefixes properly (#351) [Oliver Byford]
* Fixed crash in watcher (#358)
* Fixed huge durations when showing skipped items after compilation (#360, #364)
* Fixed output of `--verbose` compilation statistics (#359, #365)
* Fixed issue with Sass files not recompiling (#350, #370)

Enhancements:

* Fixed Windows compatibility issues in test suite (#353) [Raphael von der Grün]
* Hid deprecated `autocompile` and `watch` commands in help
* Made CLI swallow broken pipe errors when piping to a process that terminates prematurely (#318, #369)

## 3.6.6 (2013-11-08)

Enhancements:

* Reduced number of dependencies generated by Sass filter (#306) [Gregory Pakosz]
* Recognised lowercase `utf` in language value (e.g. `en_US.utf8`) as being UTF-8 (#335, #338)
* Set [Thin](http://code.macournoyer.com/thin/) as the default server for `nanoc view` (#342, #345)
* Removed watcher section from the default configuration file (#343, #344)

Fixes:

* Prevented capturing helper from erroneously compiling items twice (#331, #337)

## 3.6.5 (2013-09-29)

Fixes:

* Fixed bug which could cause incorrect dependencies to be generated in some cases (#329)
* Fixed handling of index filenames when allowing periods in identifiers (#330)

## 3.6.4 (2013-05-29)

Enhancements:

* Deprecated `watch` and `autocompile` commands in favour of [`guard-nanoc`](https://github.com/nanoc/guard-nanoc)

Fixes:

* Fixed bug which could cause the `tmp/` dir to blow up in size
* Unescaped URLs when checking internal links

## 3.6.3 (2013-04-24)

Fixes:

* Added support for growlnotify on Windows (#253, #267)
* Fixed bug which caused the external links checker to ignore the query string (#279, #297)
* Removed weird treatment of `DOCTYPE`s in the `relativize_paths` filter (#296)
* Fixed CodeRay syntax coloring on Ruby 2.0
* Silenced "Could not find files for the given pattern(s)" message on Windows (#298)
* Fixed issue which could cause `output.diff` not to be generated correctly (#255, #301)
* Let filesystem and static data sources follow symlinks (#299, #302)
* Added compatibility with Listen 1.0 (#309)
* Let `#passthrough` in Rules work well with the static data source (#251) [Gregory Pakosz]
* Made timing information be more accurate (#303)

## 3.6.2 (2013-03-23)

Fixes:

* Removed the list of available deployers from the `deploy` help text and moved
  them into a new `--list-deployers` option [Damien Pollet]
* Fixed warning about `__send__ `and `object_id` being redefined on Ruby
  1.8.x [Justin Hileman]

Enhancements:

* Added possible alternative names for the `Checks` file for consistency with
  the `Rules` file: `Checks.rb`, `checks`, `checks.rb` [Damien Pollet]
* Made sure unchanged files never have their mtime updated [Justin Hileman]
* Made link checker retry 405 Method Not Allowed results with GET instead of
  HEAD [Daniel Hofstetter]

## 3.6.1 (2013-02-25)

Fixes:

* Fixed bug which could cause the Sass filter to raise a load error [Damien Pollet]
* Fixed warnings about `__send__` and `object_id` being redefined [Justin Hileman]
* Made `files_to_watch` contain `nanoc.yaml`, not `config.yaml` by default

## 3.6 (2013-02-24)

Features:

* Added `sync` command, allowing data sources to update local caches of
  external data [Justin Hileman]
* Added `#ignore` compiler DSL method
* Allowed accessing items by identifier using e.g. `@items['/about/']`
* Added `shell` command

Enhancements:

* Renamed the nanoc configuration file from `config.yaml` to `nanoc.yaml`

Fixes:

* Updated references to old web site and old repository
* Made `require` errors mention Bundler if appropriate
* Fixed bug which caused pruner not to delete directories in some cases [@reima]
* Made `check` command exit with the proper exit status
* Added support for the `HTML_TOC` Redcarpet renderer
* Made `stale` check honor files excluded by the pruner

## 3.5 (2013-01-27)

Major changes:

* Added checks

Minor changes:

* Added `#include_rules` for modularising Rules files [Justin Hileman]
* Replaced FSSM with Listen [Takashi Uchibe]
* Made USR1 print stack trace (not on Windows)
* Added ability to configure autocompiler host/port in config.yaml [Stuart Montgomery]
* Added static data source
* Added `:rep_select` parameter to XML sitemap to allow filtering reps
* Removed use of bright/bold colors for compatibility with Solarized

Exensions:

* Added support for parameters in Less filter [Ruben Verborgh]
* Added support for icon and logo in Atom feed [Ruben Verborgh]

Fixes:

* Made syntax colorizer only use the first non-empty line when extracting the
  language comment
* Fixed XSL filter

## 3.4.3 (2012-12-09)

Improvements:

* Item reps are now accessible in a consistent way: in Rules and during
  compilation, they can be accessed using both `@rep` and `@item_rep`

Fixes:

* Made cleaning streams (stdout/stderr as used by nanoc) compatible with
  Ruby’s built-in Logger
* Made prune work when the output directory is a symlink
* Made Handlebars filter compatible with the latest version
* Made `show-data` command show more accurate dependencies [Stefan Bühler]
* Restored compatibility with Sass 3.2.2

## 3.4.2 (2012-11-01)

Fixes:

* Made passthrough rules be inserted in the right place [Gregory Pakosz]
* Fixed crashes in the progress indicator when compiling
* Made auto-pruning honor excluded files [Greg Karékinian]
* Made lack of which/where not crash watch command

Improvements:

* Fixed constant reinitialization warnings [Damien Pollet]
* Made UTF-8 not be decomposed when outputting to a file from a non-UTF-8 terminal
* Made syntax colorizer wrap CodeRay output in required CodeRay divs
* Made fog delete after upload, not before [Go Maeda]
* Made requesting compiled content of binary item impossible

## 3.4.1 (2012-09-22)

Fixes:

* Fixed auto-pruning
* Made slim filter work with the capturing helper [Bil Bas]

Improvements:

* Made several speed improvements
* Added prune configuration to config.yaml
* Made nanoc check for presence of nanoc in Gemfile
* Made compile command not show identicals (use `--verbose` if you want them)
* Made `relativize_paths` filter recognise more paths to relativize [Arnau Siches]
* Fixed #passthrough for items without extensions [Justin Hileman]
* Added more IO/File proxy methods to cleaning streams

## 3.4 (2012-06-09)

* Improved error output and added crash log
* Renamed `debug` and `info` commands to `show-data` and `show-plugins`, respectively
* Added `show-rules` command (aka `explain`)

Extensions:

* Added `:yield` key for Mustache filter
* Added Handebars filter
* Added Pandoc filter
* Made the deployer use the `default` target if no target is specified
* Converted HTML/CSS/link validation tasks to commands
* Made link validator follow relative redirects

## 3.3.7 (2012-05-28)

* Added filename to YAML parser errors
* Fixed issue which caused extra dependencies to be generated
* Made timing information take filtering helper into account

## 3.3.6 (2012-04-27)

* Fixed issue with relative_link_to stripping HTML boilerplate

## 3.3.5 (2012-04-23)

* Fixed issue with relative_link_to not working properly

## 3.3.4 (2012-04-23)

* Fixed bug which caused the compilation stack to be empty
* Restored Ruby 1.8 compatibility

## 3.3.3 (2012-04-11)

* Fixed directed graph implementation on Rubinius
* Made capturing helper not remember content between runs
* Fixed Date#freeze issue on Ruby 1.8.x
* Made it possible to have any kind of object as parameters in the Rules file
* Fixed bug which caused changed routes not to cause a recompile

## 3.3.2 (2012-03-16)

* Removed bin/nanoc3 (use nanoc3 gem if you want it)
* Fixed wrong “no such snapshot” errors
* Made deployer default to rsync for backwards compatibility
* Fixed missing Nanoc::CLI in deployment tasks
* Fixed “unrecognised kind” deployer error

## 3.3.1 (2012-02-18)

* Fixed issue with long paths on Windows
* Fixed a few deployer crashes
* Added nanoc3.rb, nanoc3/tasks.rb, … for compatibility with older versions
* Made nanoc setup Bundler at startup [John Nishinaga]

## 3.3 (2012-02-12)

Base:

* Dropped the “3” suffix on nanoc3/Nanoc3
* Turned Rake tasks into proper nanoc commands
* Improved dependency tracking
* Added support for locals in filters and layouts

Extensions:

* Added support for deployment using Fog [Jack Chu]
* Added CoffeeScript filter [Riley Goodside]
* Added XSL filter [Arnau Siches]
* Added YUICompress filter [Matt Keveney]
* Added pygments.rb to supported syntax colorizers
* Allowed syntax colorizer to colorize outside `pre` elements [Kevin Lynagh]
* Added support for HTTPS link validation [Fabian Buch]
* Added support for (automatically) pruning stray output files [Justin Hileman]
* Added deploy command

## 3.2.4 (2012-01-09)

* Fixed bug which would cause some reps not to be compiled when invoking nanoc programmatically
* Made data source configuration location a bit more obvious
* Fixed watch command under Windows
* Made filesystem data source ignore UTF-8 BOM
* Improved compatibility of `colorize_syntax` filter with older libxml versions

## 3.2.3 (2011-10-31)

* Made syntax colorizer only strip trailing blank lines instead of all blanks
* Improved Ruby 1.9.x compatibility
* Made default rakefile require rubygems if necessary
* Made filename/content argument of `Nanoc3::Item#initialize` mandatory

## 3.2.2 (2011-09-04)

* Fixed command usage printing
* Made `relativize_paths` filter handle Windows network paths [Ruben Verborgh]
* Made watcher use correct configuration
* Allowed code blocks to start with a non-language shebang line

## 3.2.1 (2011-07-27)

* Made `@config` available in rules file
* Fixed `#readpartial` issue on JRuby [Matt Keveney]
* Fixed possible `@cache` name clash in memoization module
* Fixed options with required arguments (such as `--port` and `--host`)
* Fixed broken `#check_availability`
* Fixed error handling in watch command

## 3.2 (2011-07-24)

Base:

* Sped up nanoc quite a bit
* Added progress indicator for long-running filters
* Made all source data, such as item attributes, frozen during compilation
* Added --color option to force color on
* Cleaned up internals, deprecating several parts and/or marking them as private in the progress
* Allowed custom commands in commands/

Extensions:

* Added AsciiDoc filter
* Added Redcarpet filter [Peter Aronoff]
* Added Slim filter [Zaiste de Grengolada]
* Added Typogruby filter
* Added UglifyJS filter [Justin Hileman]
* Added `:items` parameter for the XML site map [Justin Hileman]
* Added support for params to ERB
* Added `:default_colorizer` parameter to the `:colorize_syntax` filter
* Allowed for passing arbitrary options to pygmentize [Matthias Vallentin]
* Exposed RedCloth parameters in the filter [Vincent Driessen]

## 3.1.9 (2011-06-30)

* Really fixed dependency generation between Sass partials this time
* Updated Less filter to 2.0
* Made `colorize_syntax` filter throw an error if pygmentize is not available

## 3.1.8 (2011-06-25)

* Made link validator accept https: URLs
* Fixed erroneous handling of layouts with names ending in index
* Fixed dependency generation between Sass partials
* Fixed errors related to thread requires
* Fixed crash while handling load errors
* Improved encoding handling while reading files

## 3.1.7 (2011-05-03)

* Restored compatibility with Sass 3.1

## 3.1.6 (2010-11-21)

* Fixed issues with incompatible encodings

## 3.1.5 (2010-08-24)

* Improved `#render` documentation
* Improved metadata section check so that e.g. raw diffs are handled properly
* Deprecated using `Nanoc3::Site#initialize` with a non-`"."` argument
* Added Ruby engine to version string
* Allowed the `created_at` and `updated_at` attributes used in the `Blogging` helper to be `Date` instances

## 3.1.4 (2010-07-25)

* Made INT and TERM signals always quit the CLI
* Allowed relative imports in LESS
* Made sure modification times are unchanged for identical recompiled items
* Improved link validator error handling
* Made pygmentize not output extra divs and pres
* Allowed colorizers to be specified using symbols instead of strings
* Added scss to the default list of text extensions

## 3.1.3 (2010-04-25)

* Removed annoying win32console warning [Eric Sunshine]
* Removed color codes when not writing to a terminal, or when writing to Windows’ console when win32console is not installed [Eric Sunshine]
* Added .xhtml and .xml to list of text extensions
* Improved support for relative Sass @imports [Chris Eppstein]

## 3.1.2 (2010-04-07)

* Fixed bug which could cause incorrect output when compilation of an item is delayed due to an unmet dependency

## 3.1.1 (2010-04-05)

* Sass `@import`s now work for files not managed by nanoc
* Rake tasks now have their Unicode description decomposed if necessary

## 3.1 (2010-04-03)

New:

* An `Item#rep_named(name)` function for quickly getting a certain rep
* An `Item#compiled_content` function for quickly getting compiled content
* An `Item#path` function for quickly getting the path of an item rep
* A new “+” wildcard in rule patterns that matches one or more characters
* A `view` command that starts a web server in the output directory
* A `debug` command that shows information about the items, reps and layouts
* A `kramdown` filter ([kramdown site](http://kramdown.gettalong.org/))
* A diff between the previously compiled content and the last compiled content is now written to `output.diff` if the `enable_output_diff` site configuration attribute is true
* Assigns, such as `@items`, `@layouts`, `@item`, … are accessible without `@`
* Support for binary items

Changed:

* New sites now come with a stylesheet item instead of a `style.css` file in the output directory
* The `deploy:rsync` task now use sensible default options
* The `deploy:rsync` task now accepts a config environment variable
* The `deploy:rsync` task now uses a lowercase `dry_run` environment variable
* The `maruku` filter now accepts parameters
* The `rainpress` filter now accepts parameters
* The `filesystem` data source is now known as `filesystem_verbose`
* Meta files and content files are now optional
* The `filesystem_compact` and `filesystem_combined` data sources have been merged into a new `filesystem_unified` data source
* The metadata section in `filesystem_unified` is now optional [Christopher Eppstein]
* The `--server` autocompile option is now known as `--handler`
* Assigns in filters are now available as instance variables and methods
* The `#breadcrumbs_trail` function now allows missing parents
* The `sass` filter now properly handles `@import` dependencies

Deprecated:

* `Nanoc3::FileProxy`; use one of the filename attributes instead
* `ItemRep#content_at_snapshot`; use `#compiled_content` instead
* The `last_fm`, `delicious` and `twitter` data sources; fetch online content into a cache by a rake task and load data from this cache instead

## 3.0.9 (2010-02-24)

* Fixed 1.8.x parsing bug due to lack of parens which could cause “undefined method `to_iso8601_time` for #<String:0x…>” errors

## 3.0.8 (2010-02-24)

* `#atom_tag_for` now works with `base_url`s that contain a path [Eric Sunshine]
* Generated root URLs in `#atom_feed` now end with a slash [Eric Sunshine]
* Autocompiler now recognises requests to index files
* `Blogging` helper now allows `created_at` to be a Time instance

## 3.0.7 (2010-01-29)

* Fixed bug which could cause layout rules not be matched in order

## 3.0.6 (2010-01-17)

* Error checking in `filesystem_combined` has been improved [Brian Candler]
* Generated HTML files now have a default encoding of UTF-8
* Periods in identifiers for layouts now behave correctly
* The `relativize_paths` filter now correctly handles “/” [Eric Sunshine]

## 3.0.5 (2010-01-12)

* Restored pre-3.0.3 behaviour of periods in identifiers. By default, a file can have multiple extensions (e.g. `content/foo.html.erb` will have the identifier `/foo/`), but if `allow_periods_in_identifiers` in the site configuration is true, a file can have only one extension (e.g. `content/blog/stuff.entry.html` will have the identifier `/blog/stuff.entry/`).

## 3.0.4 (2010-01-07)

* Fixed a bug which would cause the `filesystem_compact` data source to incorrectly determine the content filename, leading to weird “Expected 1 content file but found 3” errors [Eric Sunshine]

## 3.0.3 (2010-01-06)

* The `Blogging` helper now properly handles item reps without paths
* The `relativize_paths` filter now only operates inside tags
* The autocompiler now handles escaped paths
* The `LinkTo` and `Tagging` helpers now output escaped HTML
* Fixed `played_at` attribute assignment in the `LastFM` data source for tracks playing now, and added a `now_playing` attribute [Nicky Peeters]
* The `filesystem_*` data sources can now handle dots in identifiers
* Required enumerator to make sure `#enum_with_index` always works
* `Array#stringify_keys` now properly recurses

## 3.0.2 (2009-11-07)

* Children-only identifier patterns no longer erroneously also match parent (e.g.` /foo/*/` no longer matches `/foo/`)
* The `create_site` command no longer uses those ugly HTML entities
* Install message now mentions the IRC channel

## 3.0.1 (2009-10-05)

* The proper exception is now raised when no matching compilation rules can be found
* The autocompile command no longer has a duplicate `--port` option
* The `#url_for` and `#feed_url` methods now check the presence of the `base_url` site configuration attribute
* Several outdated URLs are now up-to-date
* Error handling has been improved in general

## 3.0 (2009-08-14)

New:

* Multiple data sources
* Dependency tracking between items
* Filters can now optionally take arguments
* `#create_page` and `#create_layout` methods in data sources
* A new way to specify compilation/routing rules using a Rules file
* A `coderay` filter ([CodeRay site](http://coderay.rubychan.de/))
* A `filesystem_compact` data source which uses less directories

Changed:

* Pages and textual assets are now known as “items”

Removed:

* Support for drafts
* Support for binary assets
* Support for templates
* Everything that was deprecated in nanoc 2.x
* `save_*`, `move_*` and `delete_*` methods in data sources
* Processing instructions in metadata

## 2.2.2 (2009-05-18)

* Removed `relativize_paths` filter; use `relativize_paths_in_html` or `relativize_paths_in_css` instead
* Fixed bug which could cause nanoc to eat massive amounts of memory when an exception occurs
* Fixed bug which would cause nanoc to complain about the open file limit being reached when using a large amount of assets

## 2.2.1 (2009-04-08)

* Fixed bug which prevented `relative_path_to` from working
* Split `relativize_paths` filter into two filter: `relativize_paths_in_html` and `relativize_paths_in_css`
* Removed bundled mime-types library

## 2.2 (2009-04-06)

New:

* `--pages` and `--assets` compiler options
* `--no-color` command-line option
* `Filtering` helper
* `#relative_path_to` function in `LinkTo` helper
* `rainpress` filter ([Rainpress site](http://code.google.com/p/rainpress/))
* `relativize_paths` filter
* The current layout is now accessible through the `@layout` variable
* Much more informative stack traces when something goes wrong

Changed:

* The command-line option parser is now a lot more reliable
* `#atom_feed` now takes optional `:content_proc`, `:excerpt_proc` and `:articles` parameters
* The compile command show non-written items (those with `skip_output: true`)
* The compile command compiles everything by default
* Added `--only-outdated` option to compile only outdated pages

Removed:

* deprecated extension-based code

## 2.1.6 (2009-02-28)

* The `filesystem_combined` data source now supports empty metadata sections
* The `rdoc` filter now works for both RDoc 1.x and 2.x
* The autocompiler now serves a 500 when an exception occurs outside compilation
* The autocompiler no longer serves index files when the request path does not end with a slash
* The autocompiler now always serves asset content correctly

## 2.1.5 (2009-02-01)

* Added Ruby 1.9 compatibility
* The `filesystem` and `filesystem_combined` data sources now preserve custom extensions

## 2.1.4 (2008-11-15)

* Fixed an issue where the autocompiler in Windows would serve broken assets

## 2.1.3 (2008-09-27)

* The `haml` and `sass` filters now correctly take their options from assets
* The autocompiler now serves index files instead of 404s
* Layouts named “index” are now handled correctly
* The `filesystem_combined` data source now properly handles assets

## 2.1.2 (2008-09-08)

* The utocompiler now compiles assets as well
* The `sass` filter now takes options (just like the `haml` filter)
* Haml/Sass options are now taken from the page *rep* instead of the page

## 2.1.1 (2008-08-18)

* Fixed issue which would cause files not to be required in the right order

## 2.1 (2008-08-17)

This is only a short summary of all changes in 2.1. For details, see the
[nanoc web site](http://nanoc.stoneship.org/). Especially the blog and the
updated manual will be useful.

New:

* New `rdiscount` filter ([RDiscount site](http://github.com/rtomayko/rdiscount))
* New `maruku` filter ([Maruku site](https://github.com/bhollis/maruku/))
* New `erubis` filter ([Erubis site](http://www.kuwata-lab.com/erubis/))
* A better command-line frontend
* A new filesystem data source named `filesystem_combined`
* Routers, which decide where compiled pages should be written to
* Page/layout mtimes can now be retrieved through `page.mtime`/`layout.mtime`

Changed:

* Already compiled pages will no longer be re-compiled unless outdated
* Layout processors and filters have been merged
* Layouts no longer rely on file extensions to determine the layout processor
* Greatly improved source code documentation
* Greatly improved unit test suite

Removed:

* Several filters have been removed and replaced by newer filters:
	* `eruby`: use `erb` or `erubis` instead
	* `markdown`: use `bluecloth`, `rdiscount` or `maruku` instead
	* `textile`: use `redcloth` instead

## 2.0.4 (2008-05-04)

* Fixed `default.rb`’s `#html_escape`
* Updated Haml filter and layout processor so that @page, @pages and @config are now available as instance variables instead of local variables

## 2.0.3 (2008-03-25)

* The autocompiler now honors custom paths
* The autocompiler now attempts to serve pages with the most appropriate MIME type, instead of always serving everything as `text/html`

## 2.0.2 (2008-01-26)

* nanoc now requires Ruby 1.8.5 instead of 1.8.6

## 2.0.1 (2008-01-21)

* Fixed a “too many open files” error that could appear during (auto)compiling

## 2.0 (2007-12-25)

New:

* Support for custom layout processors
* Support for custom data sources
* Database data source
* An auto-compiler
* Pages have `parent` and `children`

Changed:

* The source has been restructured and cleaned up a great deal
* Filters are defined in a different way now
* The `eruby` filter now uses ERB instead of Erubis

Removed:

* The `filters` property; use `filters_pre` instead
* Support for Liquid

## 1.6.2 (2007-10-23)

* Fixed an issue which prevented the content capturing plugin from working

## 1.6.1 (2007-10-14)

* Removed a stray debug message

## 1.6 (2007-10-13)

* Added support for post-layout filters
* Added support for getting a File object for the page, so you can now e.g. easily get the modification time for a given page (`@page.file.mtime`)
* Cleaned up the source code a lot
* Removed deprecated asset-copying functionality

## 1.5 (2007-09-10)

* Added support for custom filters
* Improved Liquid support -- Liquid is now a first-class nanoc citizen
* Deprecated assets -- use something like rsync instead
* Added `eruby_engine` option, which can be `erb` or `erubis`

## 1.4 (2007-07-06)

* nanoc now supports ERB (as well as Erubis); Erubis no longer is a dependency
* `meta.yaml` can now have `haml_options` property, which is passed to Haml
* Pages can now have a `filename` property, which defaults to `index` [Dennis Sutch]
* Pages now know in what order they should be compiled, eliminating the need for custom page ordering [Dennis Sutch]

## 1.3.1 (2007-06-30)

* The contents of the `assets` directory are now copied into the output directory specified in `config.yaml`

## 1.3 (2007-06-24)

* The `@pages` array now also contains uncompiled pages
* Pages with `skip_output` set to true will not be outputted
* Added new filters
	* Textile/RedCloth
	* Sass
* nanoc now warns before overwriting in `create_site`, `create_page` and `create_template` (but not in compile)

## 1.2 (2007-06-05)

* Sites now have an `assets` directory, whose contents are copied to the `output` directory when compiling [Soryu]
* Added support for non-eRuby layouts (Markaby, Haml, Liquid, …)
* Added more filters (Markaby, Haml, Liquid, RDoc [Dmitry Bilunov])
* Improved error reporting
* Accessing page attributes using instance variables, and not through `@page`, is no longer possible
* Page attributes can now be accessed using dot notation, i.e. `@page.title` as well as `@page[:title]`

## 1.1.3 (2007-05-18)

* Fixed bug which would cause layoutless pages to be outputted incorrectly

## 1.1.2 (2007-05-17)

* Backup files (files ending with a “~”) are now ignored
* Fixed bug which would cause subpages not to be generated correctly

## 1.1 (2007-05-08)

* Added support for nested layouts
* Added coloured logging
* `@page` now hold the page that is currently being processed
* Index files are now called “content” files and are now named after the directory they are in [Colin Barrett]
* It is now possible to access `@page` in the page’s content file

## 1.0.1 (2007-05-05)

* Fixed a bug which would cause a “no such template” error to be displayed when the template existed but compiling it would raise an exception
* Fixed bug which would cause pages not to be sorted by order before compiling

## 1.0 (2007-05-03)

* Initial release<|MERGE_RESOLUTION|>--- conflicted
+++ resolved
@@ -1,6 +1,5 @@
 # Nanoc news
 
-<<<<<<< HEAD
 ## 4.2.0b1 (2016-04-17)
 
 Features:
@@ -14,14 +13,13 @@
 
 * Made `#html_escape` raise an appropriate error when the given argument is not a String (#840) [Micha Rosenbaum]
 * Improved memory usage of memoized values by using weak refs (#846)
-=======
+
 ## 4.1.6 (2016-04-17)
 
 Fixes:
 
 * Strip index.html only if it is a full component (#850, #851)
 * Force UTF-8 for item rep paths (#837, #852)
->>>>>>> 4a48d267
 
 ## 4.1.5 (2016-03-24)
 
