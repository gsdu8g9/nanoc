--- conflicted
+++ resolved
@@ -1,6 +1,5 @@
 # nanoc news
 
-<<<<<<< HEAD
 ## 3.5 (???)
 
 Major changes:
@@ -17,14 +16,13 @@
 
 * Added support for parameters in Less filter [Ruben Verborgh]
 * Added support for icon and logo in Atom feed [Ruben Verborgh]
-=======
+
 ## 3.4.3 (???)
 
 Improvements:
 
 * Item reps are now accessible in a consistent way: in Rules and during
   compilation, they can be accessed using both `@rep` and `@item_rep`
->>>>>>> 21b6e4dd
 
 ## 3.4.2 (2012-11-01)
 
