# Nanoc news

<<<<<<< HEAD
## 4.1.0 (???)

Fixes:

* Fixed crash when printing non-string object (#712) [Garen Torikian]

Enhancements:

* Allowed excluding URLs from external links check (#686) [Yannick Ihmels]
* Added `atom` to list of text extensions (#657) [Yannick Ihmels]
* Added `#each` to `Nanoc::ConfigView` (#705) [Garen Torikian]
* Made `#content_for` raise an exception on duplicate content (#713) [Jan M. Faber]
* Made `#attribute_to_time` handle `DateTime` (#717) [Micha Rosenbaum]
* Added `Identifier#components` (#677)

## 4.0.1 (???)
=======
## 4.0.1 (2015-11-28)
>>>>>>> 92428e5e

Fixes:

* Fixed params documentation for :rdiscount filter (#722)
* Fixed crash when comparing item rep views (#735, #738)

Enhancements:

* Lowered minimum required Ruby version from 2.2 to 2.1 (#732)

## 4.0.0 (2015-11-07)

Enhancements:

* `#parent` and `#children` now raise an exception when used on items with a non-legacy identifier (#710)

## 4.0.0rc3 (2015-09-20)

Features:

* Added `Identifier#without_exts` and `Identifier#exts` (#644, #696) [Rémi Barraquand]
* Added `DocumentView#attributes` (#699, #702)

Fixes:

* Fixed issue when comparing document views (#680, #693)

Enhancements:

* Made `#base_url` argument in `#tags_for` optional (#687) [Croath Liu]
* Allowed `IdentifiableCollection#[]` to be passed an identifier (#681, #695)
* Improved `Pattern.from` error message (#683, #692)
* Let default site use a direct link to the stylesheet (#685, #701)

Changes:

* Removed `Identifier#with_ext` because its behavior was confusing (#697, #700)
* Disallowed storing document (views) in attributes (#682, #694)

## 4.0.0rc2 (2015-07-11)

Fixes:

* Fixed broken `shell` command (#672) [Jim Mendenhall]
* Fixed absolute path check on Windows (#656)

Enhancements:

* Made Nanoc error when multiple items have the same output path (#665, #669)
* Improved error message for non-hash frontmatter (#670, #673)

Changes:

* nanoc is now called Nanoc

## 4.0.0rc1 (2015-06-21)

Fixes:

* Fixed double-wrapping of `@layout` in rendering helper (#631)
* Fixed `show-rules` command (#633)

## 4.0.0b4 (2015-06-10)

Fixes:

* Added missing `#ext` method to identifiers (#612)
* Fixed issue where identifiers would have the wrong extension (#611)
* Fixed rule context exposing entities rather than views (#614, #615)
* Fixed `#key?` and `#fetch` not being available on layout views (#618)
* Fixed `#update_attributes` not being available on mutable layout views (#619)

## 4.0.0b3 (2015-05-31)

Changes:

* Removed `filesystem_verbose` data source (#599)
* Set minimum required Ruby version to 2.2

Enhancements:

* Made `@config`, `@items` and `@layouts` available in checks (#598)
* Made `filesystem` an alias for `filesystem_unified` (#599)
* Made specific reps for an item accessible using `@item.reps[:name]` (#586, #607)
* Removed `allow_periods_in_identifiers` documentation (#605)
* Made fog deployer not upload files with identical ETags to AWS (#480, #536, #552) [Paul Boone]

Fixes:

* Made `ItemView#parent` return nil if parent is nil (#600, #602)
* Added missing `identifier_type` documentation (#604)

## 4.0.0b2 (2015-05-23)

Changes:

* Removed `ItemCollectionView#at` (#582)
* Removed support for calling `ItemCollectionView#[]` with an integer (#582)
* Renamed `identifier_style` to `identifier_type`, and made its values be `"full"` or `"legacy"` (#593)
* Renamed `pattern_syntax` to `string_pattern_type`, and made its values be `"glob"` or `"legacy"` (#593)
* Made `"full"` the default for `identifier_type` (#592, #594)
* Made `"glob"` the default for `string_pattern_type` (#592)
* Enabled auto-pruning by default for new sites (#590)

Enhancements:

* Added `--force` to `create-site` command (#580) [David Alexander]
* Made default Rules file more future-proof (#591)

Fixes:

* Fixed `LayoutCollectionView#[]` documentation (it mentioned items)
* Fixed `ItemCollectionView#[]` returning an array when passed a regex
* Fixed an issue with mutable collection views’ `#delete_if` not yielding mutable views
* Fixed an issue with collection views’ `#find_all` returning entities instead of views

## 4.0.0b1 (2015-05-14)

Changes:

* Removed tasks
* Removed several private methods in the view API
* Removed default `base_url` in tagging helper

Enhancements:

* Removed unused options from CLI
* Added `Nanoc::Identifier#without_ext`
* Made `Nanoc::Identifier#=~` work with a glob
* Added `Nanoc::LayoutCollectionView#[]`
* Allowed creation of site in current directory (#549) [David Alexander]

Fixes:

* Fixed `#passthrough` for identifiers with extensions
* Fixed rendering helper for identifiers with extensions
* Fixed filtering helper

## 4.0.0a2 (2015-05-12)

Features:

* Glob patterns (opt-in by setting `pattern_syntax` to `"glob"` in the site configuration)
* Identifiers with extensions (opt-in by setting `identifier_style` to `"full"` in the data source configuration)

Enhancements:

* Added several convenience methods to view classes (#570, #572)

See the [nanoc 4 upgrade guide](http://nanoc.ws/docs/nanoc-4-upgrade-guide/) for details.

## 4.0.0a1 (2015-05-09)

This is a major upgrade. For details on upgrading, see the [nanoc 4 upgrade guide](http://nanoc.ws/docs/nanoc-4-upgrade-guide/).

This release provides no new features, but streamlines the API and functionality, in order to easen future development, both for features and for optimisations.

## 3.8.0 (2015-05-04)

Features:

* Added `mixed_content` check (#542, #543) [Mike Pennisi]
* Added `commands_dirs` configuration option for specifying directories to read commands from (#475) [Gregory Pakosz]
* Added `:cdn_id` option to fog deployer for invalidating CDN objects (#451) [Vlatko Kosturjak]
* Add access to regular expressions group matches in rules (#478) [Michal Papis]
* Allow filtering the items array by regex (#458) [Mike Pennisi]

Enhancements:

* Added `:preserve_order` option to preserve order in Atom feed (#533, #534)
* Allowed accessing `:pre` snapshot from within item itself (#537, #538, #548)

Fixes:

* Allowed passing generic Pandoc options with :args (#526, #535)
* Fix crash when compiling extensionless binary items (#524, #525)
* Fix double snapshot creation error (#547)

## 3.7.5 (2015-01-12)

Enhancements:

* Allowed extra patterns to be specified in the data source configuration, so that dotfiles are no longer necessary ignored (e.g. `extra_files: ['.htaccess']`) (#492, #498) [Andy Drop, Michal Papis]
* Removed Ruby 1.8.x support ([details](https://groups.google.com/forum/#!topic/nanoc/pSL1i15EFz8)) (#517)
* Improved CSS and HTML error messages (#484, #504)
* Let kramdown filter print warnings (#459, #519)

Fixes:

* Fixed HTML class names for recent Rouge versions (#502)
* Fixed crash when using items or layouts in attributes (#469, #518)

## 3.7.4 (2014-11-23)

Enhancements:

* Made `check` command fail when output directory is missing (#472) [Mike Pennisi]
* Made external links check timeouts start small and grow (#483) [Michal Papis]
* Made code and API adhere much more closely to the Ruby style guide (#476)

Fixes:

* Fixed potential “parent directory is world writable” error (#465, #474)
* Fixed retrying requests in the external link checker (#483) [Michal Papis]
* Fixed issue with data sources not being unloaded (#491) [Michal Papis]

## 3.7.3 (2014-08-31)

Fixes:

* Fixed issue which caused metadata sections not be recognised in files that use CRLF line endings (#470, #471) [Gregory Pakosz]

## 3.7.2 (2014-08-17)

Fixes:

* Fixed broken links to the now defunct RubyForge (#454, #467)
* Fixed crash when Gemfile is missing but Bundler is installed (#464)
* Made filesystem data source not strip any whitespace (#463) [Gregory Pakosz]

Enhancements:

* Fixed issue which could cause items to be unnecessarily marked as outdated (#461) [Gregory Pakosz]
* Prevented binary layouts from being generated (#468) [Gregory Pakosz]

## 3.7.1 (2014-06-16)

Fixes:

* Fixed bug which would cause nanoc to crash if no Gemfile is present (#447, #449)

## 3.7.0 (2014-06-08)

New features:

* Allowed excluding links from the internal links check (`@config[:checks][:internal_links][:exclude]`) (#242) [Remko Tronçon]
* Added Rouge syntax coloring filter (#398) [Guilherme Garnier]
* Backported `after_setup` from nanoc 4 to make it easier to create CLI plugins (#407) [Rémi Barraquand]
* Make lib dirs configurable using `lib_dirs` config attribute (#424) [Gregory Pakosz]
* Added support for setting parent config dir using `parent_config_file` config attribute (#419) [Gregory Pakosz]

Enhancements:

* Added `:with_toc` support to RedCarpet (#222, #232)
* Added `slim` to the list of text extensions (#316)
* Made `content/` and `layouts/` dirs configurable (#412) [Gregory Pakosz]
* Allowed included rules files to have their own preprocess block (#420) [Gregory Pakosz]

Fixes:

* Fixed bug which caused temporary directories not to be removed (#440, #444)

## 3.6.11 (2014-05-09)

Identical to 3.6.10 but published with corrected release notes.

This release was previously known as 3.6.10.1, but was renamed due to incompatibilities with the Semantic Versioning specification.

## 3.6.10 (2014-05-09)

Fixes:

* Fixed occasional "no such file" error on JRuby (#422)
* Prevented multiple items and layouts from having the same identifier (#434, #435)

Enhancements:

* Set default encoding to UTF-8 (#428)
* Improved checksummer to reduce number of unnecessary recompiles (#310, #431)
* Disabled USR1 on JRuby in order to suppress warning (#425, #426)
* Made pandoc filter argument passing more generic (#210, #433)

## 3.6.9 (2014-04-15)

Fixes:

* Fixed path to default stylesheet (#410, #411)
* Improved reliability of piping from/to external processes in JRuby (#417)
* Added workaround for “cannot modify” errors when using Nokogiri on JRuby (#416)
* Made corrupted cached data auto-repair itself if possible (#409, #418)

## 3.6.8 (2014-03-22)

Fixes:

* Fixed issue with missing compilation durations (#374, #379)
* Made XSL filter transform item rather than layout (#399, #401) [Simon South]
* Made XSL filter honor omit-xml-declaration (#403, #404) [Simon South]
* Removed "see full crash log" line from crash log (#397, #402)

Enhancements:

* Added warning when multiple preprocessors are defined (#389)
* Improve stylesheet handling in default site (#339, #395)

## 3.6.7 (2013-12-09)

Fixes:

* Made Handlebars filter usable outside layouts (#346, #348)
* Fixed ANSI color support on Windows (#352, #356)
* Made fog deployer handle prefixes properly (#351) [Oliver Byford]
* Fixed crash in watcher (#358)
* Fixed huge durations when showing skipped items after compilation (#360, #364)
* Fixed output of `--verbose` compilation statistics (#359, #365)
* Fixed issue with Sass files not recompiling (#350, #370)

Enhancements:

* Fixed Windows compatibility issues in test suite (#353) [Raphael von der Grün]
* Hid deprecated `autocompile` and `watch` commands in help
* Made CLI swallow broken pipe errors when piping to a process that terminates prematurely (#318, #369)

## 3.6.6 (2013-11-08)

Enhancements:

* Reduced number of dependencies generated by Sass filter (#306) [Gregory Pakosz]
* Recognised lowercase `utf` in language value (e.g. `en_US.utf8`) as being UTF-8 (#335, #338)
* Set [Thin](http://code.macournoyer.com/thin/) as the default server for `nanoc view` (#342, #345)
* Removed watcher section from the default configuration file (#343, #344)

Fixes:

* Prevented capturing helper from erroneously compiling items twice (#331, #337)

## 3.6.5 (2013-09-29)

Fixes:

* Fixed bug which could cause incorrect dependencies to be generated in some cases (#329)
* Fixed handling of index filenames when allowing periods in identifiers (#330)

## 3.6.4 (2013-05-29)

Enhancements:

* Deprecated `watch` and `autocompile` commands in favour of [`guard-nanoc`](https://github.com/nanoc/guard-nanoc)

Fixes:

* Fixed bug which could cause the `tmp/` dir to blow up in size
* Unescaped URLs when checking internal links

## 3.6.3 (2013-04-24)

Fixes:

* Added support for growlnotify on Windows (#253, #267)
* Fixed bug which caused the external links checker to ignore the query string (#279, #297)
* Removed weird treatment of `DOCTYPE`s in the `relativize_paths` filter (#296)
* Fixed CodeRay syntax coloring on Ruby 2.0
* Silenced "Could not find files for the given pattern(s)" message on Windows (#298)
* Fixed issue which could cause `output.diff` not to be generated correctly (#255, #301)
* Let filesystem and static data sources follow symlinks (#299, #302)
* Added compatibility with Listen 1.0 (#309)
* Let `#passthrough` in Rules work well with the static data source (#251) [Gregory Pakosz]
* Made timing information be more accurate (#303)

## 3.6.2 (2013-03-23)

Fixes:

* Removed the list of available deployers from the `deploy` help text and moved
  them into a new `--list-deployers` option [Damien Pollet]
* Fixed warning about `__send__ `and `object_id` being redefined on Ruby
  1.8.x [Justin Hileman]

Enhancements:

* Added possible alternative names for the `Checks` file for consistency with
  the `Rules` file: `Checks.rb`, `checks`, `checks.rb` [Damien Pollet]
* Made sure unchanged files never have their mtime updated [Justin Hileman]
* Made link checker retry 405 Method Not Allowed results with GET instead of
  HEAD [Daniel Hofstetter]

## 3.6.1 (2013-02-25)

Fixes:

* Fixed bug which could cause the Sass filter to raise a load error [Damien Pollet]
* Fixed warnings about `__send__` and `object_id` being redefined [Justin Hileman]
* Made `files_to_watch` contain `nanoc.yaml`, not `config.yaml` by default

## 3.6 (2013-02-24)

Features:

* Added `sync` command, allowing data sources to update local caches of
  external data [Justin Hileman]
* Added `#ignore` compiler DSL method
* Allowed accessing items by identifier using e.g. `@items['/about/']`
* Added `shell` command

Enhancements:

* Renamed the nanoc configuration file from `config.yaml` to `nanoc.yaml`

Fixes:

* Updated references to old web site and old repository
* Made `require` errors mention Bundler if appropriate
* Fixed bug which caused pruner not to delete directories in some cases [@reima]
* Made `check` command exit with the proper exit status
* Added support for the `HTML_TOC` Redcarpet renderer
* Made `stale` check honor files excluded by the pruner

## 3.5 (2013-01-27)

Major changes:

* Added checks

Minor changes:

* Added `#include_rules` for modularising Rules files [Justin Hileman]
* Replaced FSSM with Listen [Takashi Uchibe]
* Made USR1 print stack trace (not on Windows)
* Added ability to configure autocompiler host/port in config.yaml [Stuart Montgomery]
* Added static data source
* Added `:rep_select` parameter to XML sitemap to allow filtering reps
* Removed use of bright/bold colors for compatibility with Solarized

Exensions:

* Added support for parameters in Less filter [Ruben Verborgh]
* Added support for icon and logo in Atom feed [Ruben Verborgh]

Fixes:

* Made syntax colorizer only use the first non-empty line when extracting the
  language comment
* Fixed XSL filter

## 3.4.3 (2012-12-09)

Improvements:

* Item reps are now accessible in a consistent way: in Rules and during
  compilation, they can be accessed using both `@rep` and `@item_rep`

Fixes:

* Made cleaning streams (stdout/stderr as used by nanoc) compatible with
  Ruby’s built-in Logger
* Made prune work when the output directory is a symlink
* Made Handlebars filter compatible with the latest version
* Made `show-data` command show more accurate dependencies [Stefan Bühler]
* Restored compatibility with Sass 3.2.2

## 3.4.2 (2012-11-01)

Fixes:

* Made passthrough rules be inserted in the right place [Gregory Pakosz]
* Fixed crashes in the progress indicator when compiling
* Made auto-pruning honor excluded files [Greg Karékinian]
* Made lack of which/where not crash watch command

Improvements:

* Fixed constant reinitialization warnings [Damien Pollet]
* Made UTF-8 not be decomposed when outputting to a file from a non-UTF-8 terminal
* Made syntax colorizer wrap CodeRay output in required CodeRay divs
* Made fog delete after upload, not before [Go Maeda]
* Made requesting compiled content of binary item impossible

## 3.4.1 (2012-09-22)

Fixes:

* Fixed auto-pruning
* Made slim filter work with the capturing helper [Bil Bas]

Improvements:

* Made several speed improvements
* Added prune configuration to config.yaml
* Made nanoc check for presence of nanoc in Gemfile
* Made compile command not show identicals (use `--verbose` if you want them)
* Made `relativize_paths` filter recognise more paths to relativize [Arnau Siches]
* Fixed #passthrough for items without extensions [Justin Hileman]
* Added more IO/File proxy methods to cleaning streams

## 3.4 (2012-06-09)

* Improved error output and added crash log
* Renamed `debug` and `info` commands to `show-data` and `show-plugins`, respectively
* Added `show-rules` command (aka `explain`)

Extensions:

* Added `:yield` key for Mustache filter
* Added Handebars filter
* Added Pandoc filter
* Made the deployer use the `default` target if no target is specified
* Converted HTML/CSS/link validation tasks to commands
* Made link validator follow relative redirects

## 3.3.7 (2012-05-28)

* Added filename to YAML parser errors
* Fixed issue which caused extra dependencies to be generated
* Made timing information take filtering helper into account

## 3.3.6 (2012-04-27)

* Fixed issue with relative_link_to stripping HTML boilerplate

## 3.3.5 (2012-04-23)

* Fixed issue with relative_link_to not working properly

## 3.3.4 (2012-04-23)

* Fixed bug which caused the compilation stack to be empty
* Restored Ruby 1.8 compatibility

## 3.3.3 (2012-04-11)

* Fixed directed graph implementation on Rubinius
* Made capturing helper not remember content between runs
* Fixed Date#freeze issue on Ruby 1.8.x
* Made it possible to have any kind of object as parameters in the Rules file
* Fixed bug which caused changed routes not to cause a recompile

## 3.3.2 (2012-03-16)

* Removed bin/nanoc3 (use nanoc3 gem if you want it)
* Fixed wrong “no such snapshot” errors
* Made deployer default to rsync for backwards compatibility
* Fixed missing Nanoc::CLI in deployment tasks
* Fixed “unrecognised kind” deployer error

## 3.3.1 (2012-02-18)

* Fixed issue with long paths on Windows
* Fixed a few deployer crashes
* Added nanoc3.rb, nanoc3/tasks.rb, … for compatibility with older versions
* Made nanoc setup Bundler at startup [John Nishinaga]

## 3.3 (2012-02-12)

Base:

* Dropped the “3” suffix on nanoc3/Nanoc3
* Turned Rake tasks into proper nanoc commands
* Improved dependency tracking
* Added support for locals in filters and layouts

Extensions:

* Added support for deployment using Fog [Jack Chu]
* Added CoffeeScript filter [Riley Goodside]
* Added XSL filter [Arnau Siches]
* Added YUICompress filter [Matt Keveney]
* Added pygments.rb to supported syntax colorizers
* Allowed syntax colorizer to colorize outside `pre` elements [Kevin Lynagh]
* Added support for HTTPS link validation [Fabian Buch]
* Added support for (automatically) pruning stray output files [Justin Hileman]
* Added deploy command

## 3.2.4 (2012-01-09)

* Fixed bug which would cause some reps not to be compiled when invoking nanoc programmatically
* Made data source configuration location a bit more obvious
* Fixed watch command under Windows
* Made filesystem data source ignore UTF-8 BOM
* Improved compatibility of `colorize_syntax` filter with older libxml versions

## 3.2.3 (2011-10-31)

* Made syntax colorizer only strip trailing blank lines instead of all blanks
* Improved Ruby 1.9.x compatibility
* Made default rakefile require rubygems if necessary
* Made filename/content argument of `Nanoc3::Item#initialize` mandatory

## 3.2.2 (2011-09-04)

* Fixed command usage printing
* Made `relativize_paths` filter handle Windows network paths [Ruben Verborgh]
* Made watcher use correct configuration
* Allowed code blocks to start with a non-language shebang line

## 3.2.1 (2011-07-27)

* Made `@config` available in rules file
* Fixed `#readpartial` issue on JRuby [Matt Keveney]
* Fixed possible `@cache` name clash in memoization module
* Fixed options with required arguments (such as `--port` and `--host`)
* Fixed broken `#check_availability`
* Fixed error handling in watch command

## 3.2 (2011-07-24)

Base:

* Sped up nanoc quite a bit
* Added progress indicator for long-running filters
* Made all source data, such as item attributes, frozen during compilation
* Added --color option to force color on
* Cleaned up internals, deprecating several parts and/or marking them as private in the progress
* Allowed custom commands in commands/

Extensions:

* Added AsciiDoc filter
* Added Redcarpet filter [Peter Aronoff]
* Added Slim filter [Zaiste de Grengolada]
* Added Typogruby filter
* Added UglifyJS filter [Justin Hileman]
* Added `:items` parameter for the XML site map [Justin Hileman]
* Added support for params to ERB
* Added `:default_colorizer` parameter to the `:colorize_syntax` filter
* Allowed for passing arbitrary options to pygmentize [Matthias Vallentin]
* Exposed RedCloth parameters in the filter [Vincent Driessen]

## 3.1.9 (2011-06-30)

* Really fixed dependency generation between Sass partials this time
* Updated Less filter to 2.0
* Made `colorize_syntax` filter throw an error if pygmentize is not available

## 3.1.8 (2011-06-25)

* Made link validator accept https: URLs
* Fixed erroneous handling of layouts with names ending in index
* Fixed dependency generation between Sass partials
* Fixed errors related to thread requires
* Fixed crash while handling load errors
* Improved encoding handling while reading files

## 3.1.7 (2011-05-03)

* Restored compatibility with Sass 3.1

## 3.1.6 (2010-11-21)

* Fixed issues with incompatible encodings

## 3.1.5 (2010-08-24)

* Improved `#render` documentation
* Improved metadata section check so that e.g. raw diffs are handled properly
* Deprecated using `Nanoc3::Site#initialize` with a non-`"."` argument
* Added Ruby engine to version string
* Allowed the `created_at` and `updated_at` attributes used in the `Blogging` helper to be `Date` instances

## 3.1.4 (2010-07-25)

* Made INT and TERM signals always quit the CLI
* Allowed relative imports in LESS
* Made sure modification times are unchanged for identical recompiled items
* Improved link validator error handling
* Made pygmentize not output extra divs and pres
* Allowed colorizers to be specified using symbols instead of strings
* Added scss to the default list of text extensions

## 3.1.3 (2010-04-25)

* Removed annoying win32console warning [Eric Sunshine]
* Removed color codes when not writing to a terminal, or when writing to Windows’ console when win32console is not installed [Eric Sunshine]
* Added .xhtml and .xml to list of text extensions
* Improved support for relative Sass @imports [Chris Eppstein]

## 3.1.2 (2010-04-07)

* Fixed bug which could cause incorrect output when compilation of an item is delayed due to an unmet dependency

## 3.1.1 (2010-04-05)

* Sass `@import`s now work for files not managed by nanoc
* Rake tasks now have their Unicode description decomposed if necessary

## 3.1 (2010-04-03)

New:

* An `Item#rep_named(name)` function for quickly getting a certain rep
* An `Item#compiled_content` function for quickly getting compiled content
* An `Item#path` function for quickly getting the path of an item rep
* A new “+” wildcard in rule patterns that matches one or more characters
* A `view` command that starts a web server in the output directory
* A `debug` command that shows information about the items, reps and layouts
* A `kramdown` filter ([kramdown site](http://kramdown.gettalong.org/))
* A diff between the previously compiled content and the last compiled content is now written to `output.diff` if the `enable_output_diff` site configuration attribute is true
* Assigns, such as `@items`, `@layouts`, `@item`, … are accessible without `@`
* Support for binary items

Changed:

* New sites now come with a stylesheet item instead of a `style.css` file in the output directory
* The `deploy:rsync` task now use sensible default options
* The `deploy:rsync` task now accepts a config environment variable
* The `deploy:rsync` task now uses a lowercase `dry_run` environment variable
* The `maruku` filter now accepts parameters
* The `rainpress` filter now accepts parameters
* The `filesystem` data source is now known as `filesystem_verbose`
* Meta files and content files are now optional
* The `filesystem_compact` and `filesystem_combined` data sources have been merged into a new `filesystem_unified` data source
* The metadata section in `filesystem_unified` is now optional [Christopher Eppstein]
* The `--server` autocompile option is now known as `--handler`
* Assigns in filters are now available as instance variables and methods
* The `#breadcrumbs_trail` function now allows missing parents
* The `sass` filter now properly handles `@import` dependencies

Deprecated:

* `Nanoc3::FileProxy`; use one of the filename attributes instead
* `ItemRep#content_at_snapshot`; use `#compiled_content` instead
* The `last_fm`, `delicious` and `twitter` data sources; fetch online content into a cache by a rake task and load data from this cache instead

## 3.0.9 (2010-02-24)

* Fixed 1.8.x parsing bug due to lack of parens which could cause “undefined method `to_iso8601_time` for #<String:0x…>” errors

## 3.0.8 (2010-02-24)

* `#atom_tag_for` now works with `base_url`s that contain a path [Eric Sunshine]
* Generated root URLs in `#atom_feed` now end with a slash [Eric Sunshine]
* Autocompiler now recognises requests to index files
* `Blogging` helper now allows `created_at` to be a Time instance

## 3.0.7 (2010-01-29)

* Fixed bug which could cause layout rules not be matched in order

## 3.0.6 (2010-01-17)

* Error checking in `filesystem_combined` has been improved [Brian Candler]
* Generated HTML files now have a default encoding of UTF-8
* Periods in identifiers for layouts now behave correctly
* The `relativize_paths` filter now correctly handles “/” [Eric Sunshine]

## 3.0.5 (2010-01-12)

* Restored pre-3.0.3 behaviour of periods in identifiers. By default, a file can have multiple extensions (e.g. `content/foo.html.erb` will have the identifier `/foo/`), but if `allow_periods_in_identifiers` in the site configuration is true, a file can have only one extension (e.g. `content/blog/stuff.entry.html` will have the identifier `/blog/stuff.entry/`).

## 3.0.4 (2010-01-07)

* Fixed a bug which would cause the `filesystem_compact` data source to incorrectly determine the content filename, leading to weird “Expected 1 content file but found 3” errors [Eric Sunshine]

## 3.0.3 (2010-01-06)

* The `Blogging` helper now properly handles item reps without paths
* The `relativize_paths` filter now only operates inside tags
* The autocompiler now handles escaped paths
* The `LinkTo` and `Tagging` helpers now output escaped HTML
* Fixed `played_at` attribute assignment in the `LastFM` data source for tracks playing now, and added a `now_playing` attribute [Nicky Peeters]
* The `filesystem_*` data sources can now handle dots in identifiers
* Required enumerator to make sure `#enum_with_index` always works
* `Array#stringify_keys` now properly recurses

## 3.0.2 (2009-11-07)

* Children-only identifier patterns no longer erroneously also match parent (e.g.` /foo/*/` no longer matches `/foo/`)
* The `create_site` command no longer uses those ugly HTML entities
* Install message now mentions the IRC channel

## 3.0.1 (2009-10-05)

* The proper exception is now raised when no matching compilation rules can be found
* The autocompile command no longer has a duplicate `--port` option
* The `#url_for` and `#feed_url` methods now check the presence of the `base_url` site configuration attribute
* Several outdated URLs are now up-to-date
* Error handling has been improved in general

## 3.0 (2009-08-14)

New:

* Multiple data sources
* Dependency tracking between items
* Filters can now optionally take arguments
* `#create_page` and `#create_layout` methods in data sources
* A new way to specify compilation/routing rules using a Rules file
* A `coderay` filter ([CodeRay site](http://coderay.rubychan.de/))
* A `filesystem_compact` data source which uses less directories

Changed:

* Pages and textual assets are now known as “items”

Removed:

* Support for drafts
* Support for binary assets
* Support for templates
* Everything that was deprecated in nanoc 2.x
* `save_*`, `move_*` and `delete_*` methods in data sources
* Processing instructions in metadata

## 2.2.2 (2009-05-18)

* Removed `relativize_paths` filter; use `relativize_paths_in_html` or `relativize_paths_in_css` instead
* Fixed bug which could cause nanoc to eat massive amounts of memory when an exception occurs
* Fixed bug which would cause nanoc to complain about the open file limit being reached when using a large amount of assets

## 2.2.1 (2009-04-08)

* Fixed bug which prevented `relative_path_to` from working
* Split `relativize_paths` filter into two filter: `relativize_paths_in_html` and `relativize_paths_in_css`
* Removed bundled mime-types library

## 2.2 (2009-04-06)

New:

* `--pages` and `--assets` compiler options
* `--no-color` command-line option
* `Filtering` helper
* `#relative_path_to` function in `LinkTo` helper
* `rainpress` filter ([Rainpress site](http://code.google.com/p/rainpress/))
* `relativize_paths` filter
* The current layout is now accessible through the `@layout` variable
* Much more informative stack traces when something goes wrong

Changed:

* The command-line option parser is now a lot more reliable
* `#atom_feed` now takes optional `:content_proc`, `:excerpt_proc` and `:articles` parameters
* The compile command show non-written items (those with `skip_output: true`)
* The compile command compiles everything by default
* Added `--only-outdated` option to compile only outdated pages

Removed:

* deprecated extension-based code

## 2.1.6 (2009-02-28)

* The `filesystem_combined` data source now supports empty metadata sections
* The `rdoc` filter now works for both RDoc 1.x and 2.x
* The autocompiler now serves a 500 when an exception occurs outside compilation
* The autocompiler no longer serves index files when the request path does not end with a slash
* The autocompiler now always serves asset content correctly

## 2.1.5 (2009-02-01)

* Added Ruby 1.9 compatibility
* The `filesystem` and `filesystem_combined` data sources now preserve custom extensions

## 2.1.4 (2008-11-15)

* Fixed an issue where the autocompiler in Windows would serve broken assets

## 2.1.3 (2008-09-27)

* The `haml` and `sass` filters now correctly take their options from assets
* The autocompiler now serves index files instead of 404s
* Layouts named “index” are now handled correctly
* The `filesystem_combined` data source now properly handles assets

## 2.1.2 (2008-09-08)

* The utocompiler now compiles assets as well
* The `sass` filter now takes options (just like the `haml` filter)
* Haml/Sass options are now taken from the page *rep* instead of the page

## 2.1.1 (2008-08-18)

* Fixed issue which would cause files not to be required in the right order

## 2.1 (2008-08-17)

This is only a short summary of all changes in 2.1. For details, see the
[nanoc web site](http://nanoc.stoneship.org/). Especially the blog and the
updated manual will be useful.

New:

* New `rdiscount` filter ([RDiscount site](http://github.com/rtomayko/rdiscount))
* New `maruku` filter ([Maruku site](https://github.com/bhollis/maruku/))
* New `erubis` filter ([Erubis site](http://www.kuwata-lab.com/erubis/))
* A better command-line frontend
* A new filesystem data source named `filesystem_combined`
* Routers, which decide where compiled pages should be written to
* Page/layout mtimes can now be retrieved through `page.mtime`/`layout.mtime`

Changed:

* Already compiled pages will no longer be re-compiled unless outdated
* Layout processors and filters have been merged
* Layouts no longer rely on file extensions to determine the layout processor
* Greatly improved source code documentation
* Greatly improved unit test suite

Removed:

* Several filters have been removed and replaced by newer filters:
	* `eruby`: use `erb` or `erubis` instead
	* `markdown`: use `bluecloth`, `rdiscount` or `maruku` instead
	* `textile`: use `redcloth` instead

## 2.0.4 (2008-05-04)

* Fixed `default.rb`’s `#html_escape`
* Updated Haml filter and layout processor so that @page, @pages and @config are now available as instance variables instead of local variables

## 2.0.3 (2008-03-25)

* The autocompiler now honors custom paths
* The autocompiler now attempts to serve pages with the most appropriate MIME type, instead of always serving everything as `text/html`

## 2.0.2 (2008-01-26)

* nanoc now requires Ruby 1.8.5 instead of 1.8.6

## 2.0.1 (2008-01-21)

* Fixed a “too many open files” error that could appear during (auto)compiling

## 2.0 (2007-12-25)

New:

* Support for custom layout processors
* Support for custom data sources
* Database data source
* An auto-compiler
* Pages have `parent` and `children`

Changed:

* The source has been restructured and cleaned up a great deal
* Filters are defined in a different way now
* The `eruby` filter now uses ERB instead of Erubis

Removed:

* The `filters` property; use `filters_pre` instead
* Support for Liquid

## 1.6.2 (2007-10-23)

* Fixed an issue which prevented the content capturing plugin from working

## 1.6.1 (2007-10-14)

* Removed a stray debug message

## 1.6 (2007-10-13)

* Added support for post-layout filters
* Added support for getting a File object for the page, so you can now e.g. easily get the modification time for a given page (`@page.file.mtime`)
* Cleaned up the source code a lot
* Removed deprecated asset-copying functionality

## 1.5 (2007-09-10)

* Added support for custom filters
* Improved Liquid support -- Liquid is now a first-class nanoc citizen
* Deprecated assets -- use something like rsync instead
* Added `eruby_engine` option, which can be `erb` or `erubis`

## 1.4 (2007-07-06)

* nanoc now supports ERB (as well as Erubis); Erubis no longer is a dependency
* `meta.yaml` can now have `haml_options` property, which is passed to Haml
* Pages can now have a `filename` property, which defaults to `index` [Dennis Sutch]
* Pages now know in what order they should be compiled, eliminating the need for custom page ordering [Dennis Sutch]

## 1.3.1 (2007-06-30)

* The contents of the `assets` directory are now copied into the output directory specified in `config.yaml`

## 1.3 (2007-06-24)

* The `@pages` array now also contains uncompiled pages
* Pages with `skip_output` set to true will not be outputted
* Added new filters
	* Textile/RedCloth
	* Sass
* nanoc now warns before overwriting in `create_site`, `create_page` and `create_template` (but not in compile)

## 1.2 (2007-06-05)

* Sites now have an `assets` directory, whose contents are copied to the `output` directory when compiling [Soryu]
* Added support for non-eRuby layouts (Markaby, Haml, Liquid, …)
* Added more filters (Markaby, Haml, Liquid, RDoc [Dmitry Bilunov])
* Improved error reporting
* Accessing page attributes using instance variables, and not through `@page`, is no longer possible
* Page attributes can now be accessed using dot notation, i.e. `@page.title` as well as `@page[:title]`

## 1.1.3 (2007-05-18)

* Fixed bug which would cause layoutless pages to be outputted incorrectly

## 1.1.2 (2007-05-17)

* Backup files (files ending with a “~”) are now ignored
* Fixed bug which would cause subpages not to be generated correctly

## 1.1 (2007-05-08)

* Added support for nested layouts
* Added coloured logging
* `@page` now hold the page that is currently being processed
* Index files are now called “content” files and are now named after the directory they are in [Colin Barrett]
* It is now possible to access `@page` in the page’s content file

## 1.0.1 (2007-05-05)

* Fixed a bug which would cause a “no such template” error to be displayed when the template existed but compiling it would raise an exception
* Fixed bug which would cause pages not to be sorted by order before compiling

## 1.0 (2007-05-03)

* Initial release<|MERGE_RESOLUTION|>--- conflicted
+++ resolved
@@ -1,6 +1,5 @@
 # Nanoc news
 
-<<<<<<< HEAD
 ## 4.1.0 (???)
 
 Fixes:
@@ -16,10 +15,7 @@
 * Made `#attribute_to_time` handle `DateTime` (#717) [Micha Rosenbaum]
 * Added `Identifier#components` (#677)
 
-## 4.0.1 (???)
-=======
 ## 4.0.1 (2015-11-28)
->>>>>>> 92428e5e
 
 Fixes:
 
