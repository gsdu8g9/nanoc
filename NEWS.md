# Nanoc news

<<<<<<< HEAD
## 4.2.0 (???)

Features:

* Allow creating items and layouts with a pre-calculated checksum (#793) [Ruben Verborgh]
* Allow lazy-loading item/layout content and attributes (#794) [Ruben Verborgh]
=======
## 4.1.4 (2016-02-13)

Fixes:

* Added missing `Configuration#key?` method (#815, #820)
* Made output diff use correct snapshot rather than `:last` (#813, #814)

Enhancements:

* Sped up item resolution in Sass filter (#821)
* Made `#link_to` more resilient to unsupported argument types (#816, #819)
>>>>>>> a11386a9

## 4.1.3 (2016-01-30)

Fixes:

* Fixed crash in `check` command when the subject of an issue is nil (#804, #811)
* Made stale check not ignore non-final snapshot paths (#809, #810)

## 4.1.2 (2016-01-16)

Fixes:

* Made @-variables (e.g. `@items`) report their frozenness properly, so that optimisations based on frozenness work once again (#795, #797)
* Removed environment from `crash.log` to prevent leaking sensitive information (#798, #800)

Enhancements:

* Removed redundant checksum calculation (#789) [Ruben Verborgh]

## 4.1.1 (2015-12-30)

Fixes:

* Fixed preprocessor not being run before check/deploy/prune commands (#763, #784, #787, #788)

Enhancements:

* Made `#breadcrumbs_trail` explicitly fail when using full identifiers (#781, #783)

## 4.1.0 (2015-12-18)

Fixes:

* Fixed crash when attempting to `#puts` an object that’s not a string (#778)
* Made pruner not prune away files from routes defined for custom snapshots (#779)
* Wrapped `@layout` in a layout view (#773)

Enhancements:

* Added a base path to the Checks file, so that it supports `#require_relative` (#774)

## 4.1.0rc2 (2015-12-13)

Fixes:

* Fixed children of the root item not having a parent (#769, #770)

Enhancements:

* Made `#path`, `#compiled_content` and `#reps` unavailable during pre-processing, compilation and routing, because they do not make sense in these contexts (#571, #767, #768)

## 4.1.0rc1 (2015-12-12)

Fixes:

* Fixed `@item.compiled_content` in a layout raising an exception (#761, #766)

## 4.1.0b1 (2015-12-11)

Fixes:

* Fixed issue with `:pre` snapshot not being generated properly (#764)

Enhancements:

* Updated default site to use `#write` (#759)

## 4.1.0a1 (2015-12-05)

Features:

* Added `postprocess` block (#726) [Garen Torikian]
* Added `#write` compilation instruction and `path` option to `#snapshot` (#753)

Fixes:

* Fixed crash when printing non-string object (#712) [Garen Torikian]
* Removed English text from `#link_to` helper (#736) [Lucas Vuotto]

Enhancements:

* Allowed excluding URLs from external links check (#686) [Yannick Ihmels]
* Added `atom` to list of text extensions (#657) [Yannick Ihmels]
* Added `#each` to `Nanoc::ConfigView` (#705) [Garen Torikian]
* Made `#attribute_to_time` handle `DateTime` (#717) [Micha Rosenbaum]
* Added `Identifier#components` (#677)
* Added `:existing` option to `#content_for` (can be `:error`, `:overwrite` and `:append`) (#744)

## 4.0.2 (2015-11-30)

Fixes:

* Properly set required Ruby version to 2.1 in the gem specification (#747)
* Fixed issue with CLI commands not being loaded as UTF-8 (#742)
* Added missing `#identifier=` method to items and layouts during preprocessing (#750)

Enhancements:

* Let attempts to fetch an item rep by number, rather than symbol, fail with a meaningful error (#749)

## 4.0.1 (2015-11-28)

Fixes:

* Fixed params documentation for :rdiscount filter (#722)
* Fixed crash when comparing item rep views (#735, #738)

Enhancements:

* Lowered minimum required Ruby version from 2.2 to 2.1 (#732)

## 4.0.0 (2015-11-07)

Enhancements:

* `#parent` and `#children` now raise an exception when used on items with a non-legacy identifier (#710)

## 4.0.0rc3 (2015-09-20)

Features:

* Added `Identifier#without_exts` and `Identifier#exts` (#644, #696) [Rémi Barraquand]
* Added `DocumentView#attributes` (#699, #702)

Fixes:

* Fixed issue when comparing document views (#680, #693)

Enhancements:

* Made `#base_url` argument in `#tags_for` optional (#687) [Croath Liu]
* Allowed `IdentifiableCollection#[]` to be passed an identifier (#681, #695)
* Improved `Pattern.from` error message (#683, #692)
* Let default site use a direct link to the stylesheet (#685, #701)

Changes:

* Removed `Identifier#with_ext` because its behavior was confusing (#697, #700)
* Disallowed storing document (views) in attributes (#682, #694)

## 4.0.0rc2 (2015-07-11)

Fixes:

* Fixed broken `shell` command (#672) [Jim Mendenhall]
* Fixed absolute path check on Windows (#656)

Enhancements:

* Made Nanoc error when multiple items have the same output path (#665, #669)
* Improved error message for non-hash frontmatter (#670, #673)

Changes:

* nanoc is now called Nanoc

## 4.0.0rc1 (2015-06-21)

Fixes:

* Fixed double-wrapping of `@layout` in rendering helper (#631)
* Fixed `show-rules` command (#633)

## 4.0.0b4 (2015-06-10)

Fixes:

* Added missing `#ext` method to identifiers (#612)
* Fixed issue where identifiers would have the wrong extension (#611)
* Fixed rule context exposing entities rather than views (#614, #615)
* Fixed `#key?` and `#fetch` not being available on layout views (#618)
* Fixed `#update_attributes` not being available on mutable layout views (#619)

## 4.0.0b3 (2015-05-31)

Changes:

* Removed `filesystem_verbose` data source (#599)
* Set minimum required Ruby version to 2.2

Enhancements:

* Made `@config`, `@items` and `@layouts` available in checks (#598)
* Made `filesystem` an alias for `filesystem_unified` (#599)
* Made specific reps for an item accessible using `@item.reps[:name]` (#586, #607)
* Removed `allow_periods_in_identifiers` documentation (#605)
* Made fog deployer not upload files with identical ETags to AWS (#480, #536, #552) [Paul Boone]

Fixes:

* Made `ItemView#parent` return nil if parent is nil (#600, #602)
* Added missing `identifier_type` documentation (#604)

## 4.0.0b2 (2015-05-23)

Changes:

* Removed `ItemCollectionView#at` (#582)
* Removed support for calling `ItemCollectionView#[]` with an integer (#582)
* Renamed `identifier_style` to `identifier_type`, and made its values be `"full"` or `"legacy"` (#593)
* Renamed `pattern_syntax` to `string_pattern_type`, and made its values be `"glob"` or `"legacy"` (#593)
* Made `"full"` the default for `identifier_type` (#592, #594)
* Made `"glob"` the default for `string_pattern_type` (#592)
* Enabled auto-pruning by default for new sites (#590)

Enhancements:

* Added `--force` to `create-site` command (#580) [David Alexander]
* Made default Rules file more future-proof (#591)

Fixes:

* Fixed `LayoutCollectionView#[]` documentation (it mentioned items)
* Fixed `ItemCollectionView#[]` returning an array when passed a regex
* Fixed an issue with mutable collection views’ `#delete_if` not yielding mutable views
* Fixed an issue with collection views’ `#find_all` returning entities instead of views

## 4.0.0b1 (2015-05-14)

Changes:

* Removed tasks
* Removed several private methods in the view API
* Removed default `base_url` in tagging helper

Enhancements:

* Removed unused options from CLI
* Added `Nanoc::Identifier#without_ext`
* Made `Nanoc::Identifier#=~` work with a glob
* Added `Nanoc::LayoutCollectionView#[]`
* Allowed creation of site in current directory (#549) [David Alexander]

Fixes:

* Fixed `#passthrough` for identifiers with extensions
* Fixed rendering helper for identifiers with extensions
* Fixed filtering helper

## 4.0.0a2 (2015-05-12)

Features:

* Glob patterns (opt-in by setting `pattern_syntax` to `"glob"` in the site configuration)
* Identifiers with extensions (opt-in by setting `identifier_style` to `"full"` in the data source configuration)

Enhancements:

* Added several convenience methods to view classes (#570, #572)

See the [nanoc 4 upgrade guide](http://nanoc.ws/docs/nanoc-4-upgrade-guide/) for details.

## 4.0.0a1 (2015-05-09)

This is a major upgrade. For details on upgrading, see the [nanoc 4 upgrade guide](http://nanoc.ws/docs/nanoc-4-upgrade-guide/).

This release provides no new features, but streamlines the API and functionality, in order to easen future development, both for features and for optimisations.

## 3.8.0 (2015-05-04)

Features:

* Added `mixed_content` check (#542, #543) [Mike Pennisi]
* Added `commands_dirs` configuration option for specifying directories to read commands from (#475) [Gregory Pakosz]
* Added `:cdn_id` option to fog deployer for invalidating CDN objects (#451) [Vlatko Kosturjak]
* Add access to regular expressions group matches in rules (#478) [Michal Papis]
* Allow filtering the items array by regex (#458) [Mike Pennisi]

Enhancements:

* Added `:preserve_order` option to preserve order in Atom feed (#533, #534)
* Allowed accessing `:pre` snapshot from within item itself (#537, #538, #548)

Fixes:

* Allowed passing generic Pandoc options with :args (#526, #535)
* Fix crash when compiling extensionless binary items (#524, #525)
* Fix double snapshot creation error (#547)

## 3.7.5 (2015-01-12)

Enhancements:

* Allowed extra patterns to be specified in the data source configuration, so that dotfiles are no longer necessary ignored (e.g. `extra_files: ['.htaccess']`) (#492, #498) [Andy Drop, Michal Papis]
* Removed Ruby 1.8.x support ([details](https://groups.google.com/forum/#!topic/nanoc/pSL1i15EFz8)) (#517)
* Improved CSS and HTML error messages (#484, #504)
* Let kramdown filter print warnings (#459, #519)

Fixes:

* Fixed HTML class names for recent Rouge versions (#502)
* Fixed crash when using items or layouts in attributes (#469, #518)

## 3.7.4 (2014-11-23)

Enhancements:

* Made `check` command fail when output directory is missing (#472) [Mike Pennisi]
* Made external links check timeouts start small and grow (#483) [Michal Papis]
* Made code and API adhere much more closely to the Ruby style guide (#476)

Fixes:

* Fixed potential “parent directory is world writable” error (#465, #474)
* Fixed retrying requests in the external link checker (#483) [Michal Papis]
* Fixed issue with data sources not being unloaded (#491) [Michal Papis]

## 3.7.3 (2014-08-31)

Fixes:

* Fixed issue which caused metadata sections not be recognised in files that use CRLF line endings (#470, #471) [Gregory Pakosz]

## 3.7.2 (2014-08-17)

Fixes:

* Fixed broken links to the now defunct RubyForge (#454, #467)
* Fixed crash when Gemfile is missing but Bundler is installed (#464)
* Made filesystem data source not strip any whitespace (#463) [Gregory Pakosz]

Enhancements:

* Fixed issue which could cause items to be unnecessarily marked as outdated (#461) [Gregory Pakosz]
* Prevented binary layouts from being generated (#468) [Gregory Pakosz]

## 3.7.1 (2014-06-16)

Fixes:

* Fixed bug which would cause nanoc to crash if no Gemfile is present (#447, #449)

## 3.7.0 (2014-06-08)

New features:

* Allowed excluding links from the internal links check (`@config[:checks][:internal_links][:exclude]`) (#242) [Remko Tronçon]
* Added Rouge syntax coloring filter (#398) [Guilherme Garnier]
* Backported `after_setup` from nanoc 4 to make it easier to create CLI plugins (#407) [Rémi Barraquand]
* Make lib dirs configurable using `lib_dirs` config attribute (#424) [Gregory Pakosz]
* Added support for setting parent config dir using `parent_config_file` config attribute (#419) [Gregory Pakosz]

Enhancements:

* Added `:with_toc` support to RedCarpet (#222, #232)
* Added `slim` to the list of text extensions (#316)
* Made `content/` and `layouts/` dirs configurable (#412) [Gregory Pakosz]
* Allowed included rules files to have their own preprocess block (#420) [Gregory Pakosz]

Fixes:

* Fixed bug which caused temporary directories not to be removed (#440, #444)

## 3.6.11 (2014-05-09)

Identical to 3.6.10 but published with corrected release notes.

This release was previously known as 3.6.10.1, but was renamed due to incompatibilities with the Semantic Versioning specification.

## 3.6.10 (2014-05-09)

Fixes:

* Fixed occasional "no such file" error on JRuby (#422)
* Prevented multiple items and layouts from having the same identifier (#434, #435)

Enhancements:

* Set default encoding to UTF-8 (#428)
* Improved checksummer to reduce number of unnecessary recompiles (#310, #431)
* Disabled USR1 on JRuby in order to suppress warning (#425, #426)
* Made pandoc filter argument passing more generic (#210, #433)

## 3.6.9 (2014-04-15)

Fixes:

* Fixed path to default stylesheet (#410, #411)
* Improved reliability of piping from/to external processes in JRuby (#417)
* Added workaround for “cannot modify” errors when using Nokogiri on JRuby (#416)
* Made corrupted cached data auto-repair itself if possible (#409, #418)

## 3.6.8 (2014-03-22)

Fixes:

* Fixed issue with missing compilation durations (#374, #379)
* Made XSL filter transform item rather than layout (#399, #401) [Simon South]
* Made XSL filter honor omit-xml-declaration (#403, #404) [Simon South]
* Removed "see full crash log" line from crash log (#397, #402)

Enhancements:

* Added warning when multiple preprocessors are defined (#389)
* Improve stylesheet handling in default site (#339, #395)

## 3.6.7 (2013-12-09)

Fixes:

* Made Handlebars filter usable outside layouts (#346, #348)
* Fixed ANSI color support on Windows (#352, #356)
* Made fog deployer handle prefixes properly (#351) [Oliver Byford]
* Fixed crash in watcher (#358)
* Fixed huge durations when showing skipped items after compilation (#360, #364)
* Fixed output of `--verbose` compilation statistics (#359, #365)
* Fixed issue with Sass files not recompiling (#350, #370)

Enhancements:

* Fixed Windows compatibility issues in test suite (#353) [Raphael von der Grün]
* Hid deprecated `autocompile` and `watch` commands in help
* Made CLI swallow broken pipe errors when piping to a process that terminates prematurely (#318, #369)

## 3.6.6 (2013-11-08)

Enhancements:

* Reduced number of dependencies generated by Sass filter (#306) [Gregory Pakosz]
* Recognised lowercase `utf` in language value (e.g. `en_US.utf8`) as being UTF-8 (#335, #338)
* Set [Thin](http://code.macournoyer.com/thin/) as the default server for `nanoc view` (#342, #345)
* Removed watcher section from the default configuration file (#343, #344)

Fixes:

* Prevented capturing helper from erroneously compiling items twice (#331, #337)

## 3.6.5 (2013-09-29)

Fixes:

* Fixed bug which could cause incorrect dependencies to be generated in some cases (#329)
* Fixed handling of index filenames when allowing periods in identifiers (#330)

## 3.6.4 (2013-05-29)

Enhancements:

* Deprecated `watch` and `autocompile` commands in favour of [`guard-nanoc`](https://github.com/nanoc/guard-nanoc)

Fixes:

* Fixed bug which could cause the `tmp/` dir to blow up in size
* Unescaped URLs when checking internal links

## 3.6.3 (2013-04-24)

Fixes:

* Added support for growlnotify on Windows (#253, #267)
* Fixed bug which caused the external links checker to ignore the query string (#279, #297)
* Removed weird treatment of `DOCTYPE`s in the `relativize_paths` filter (#296)
* Fixed CodeRay syntax coloring on Ruby 2.0
* Silenced "Could not find files for the given pattern(s)" message on Windows (#298)
* Fixed issue which could cause `output.diff` not to be generated correctly (#255, #301)
* Let filesystem and static data sources follow symlinks (#299, #302)
* Added compatibility with Listen 1.0 (#309)
* Let `#passthrough` in Rules work well with the static data source (#251) [Gregory Pakosz]
* Made timing information be more accurate (#303)

## 3.6.2 (2013-03-23)

Fixes:

* Removed the list of available deployers from the `deploy` help text and moved
  them into a new `--list-deployers` option [Damien Pollet]
* Fixed warning about `__send__ `and `object_id` being redefined on Ruby
  1.8.x [Justin Hileman]

Enhancements:

* Added possible alternative names for the `Checks` file for consistency with
  the `Rules` file: `Checks.rb`, `checks`, `checks.rb` [Damien Pollet]
* Made sure unchanged files never have their mtime updated [Justin Hileman]
* Made link checker retry 405 Method Not Allowed results with GET instead of
  HEAD [Daniel Hofstetter]

## 3.6.1 (2013-02-25)

Fixes:

* Fixed bug which could cause the Sass filter to raise a load error [Damien Pollet]
* Fixed warnings about `__send__` and `object_id` being redefined [Justin Hileman]
* Made `files_to_watch` contain `nanoc.yaml`, not `config.yaml` by default

## 3.6 (2013-02-24)

Features:

* Added `sync` command, allowing data sources to update local caches of
  external data [Justin Hileman]
* Added `#ignore` compiler DSL method
* Allowed accessing items by identifier using e.g. `@items['/about/']`
* Added `shell` command

Enhancements:

* Renamed the nanoc configuration file from `config.yaml` to `nanoc.yaml`

Fixes:

* Updated references to old web site and old repository
* Made `require` errors mention Bundler if appropriate
* Fixed bug which caused pruner not to delete directories in some cases [@reima]
* Made `check` command exit with the proper exit status
* Added support for the `HTML_TOC` Redcarpet renderer
* Made `stale` check honor files excluded by the pruner

## 3.5 (2013-01-27)

Major changes:

* Added checks

Minor changes:

* Added `#include_rules` for modularising Rules files [Justin Hileman]
* Replaced FSSM with Listen [Takashi Uchibe]
* Made USR1 print stack trace (not on Windows)
* Added ability to configure autocompiler host/port in config.yaml [Stuart Montgomery]
* Added static data source
* Added `:rep_select` parameter to XML sitemap to allow filtering reps
* Removed use of bright/bold colors for compatibility with Solarized

Exensions:

* Added support for parameters in Less filter [Ruben Verborgh]
* Added support for icon and logo in Atom feed [Ruben Verborgh]

Fixes:

* Made syntax colorizer only use the first non-empty line when extracting the
  language comment
* Fixed XSL filter

## 3.4.3 (2012-12-09)

Improvements:

* Item reps are now accessible in a consistent way: in Rules and during
  compilation, they can be accessed using both `@rep` and `@item_rep`

Fixes:

* Made cleaning streams (stdout/stderr as used by nanoc) compatible with
  Ruby’s built-in Logger
* Made prune work when the output directory is a symlink
* Made Handlebars filter compatible with the latest version
* Made `show-data` command show more accurate dependencies [Stefan Bühler]
* Restored compatibility with Sass 3.2.2

## 3.4.2 (2012-11-01)

Fixes:

* Made passthrough rules be inserted in the right place [Gregory Pakosz]
* Fixed crashes in the progress indicator when compiling
* Made auto-pruning honor excluded files [Greg Karékinian]
* Made lack of which/where not crash watch command

Improvements:

* Fixed constant reinitialization warnings [Damien Pollet]
* Made UTF-8 not be decomposed when outputting to a file from a non-UTF-8 terminal
* Made syntax colorizer wrap CodeRay output in required CodeRay divs
* Made fog delete after upload, not before [Go Maeda]
* Made requesting compiled content of binary item impossible

## 3.4.1 (2012-09-22)

Fixes:

* Fixed auto-pruning
* Made slim filter work with the capturing helper [Bil Bas]

Improvements:

* Made several speed improvements
* Added prune configuration to config.yaml
* Made nanoc check for presence of nanoc in Gemfile
* Made compile command not show identicals (use `--verbose` if you want them)
* Made `relativize_paths` filter recognise more paths to relativize [Arnau Siches]
* Fixed #passthrough for items without extensions [Justin Hileman]
* Added more IO/File proxy methods to cleaning streams

## 3.4 (2012-06-09)

* Improved error output and added crash log
* Renamed `debug` and `info` commands to `show-data` and `show-plugins`, respectively
* Added `show-rules` command (aka `explain`)

Extensions:

* Added `:yield` key for Mustache filter
* Added Handebars filter
* Added Pandoc filter
* Made the deployer use the `default` target if no target is specified
* Converted HTML/CSS/link validation tasks to commands
* Made link validator follow relative redirects

## 3.3.7 (2012-05-28)

* Added filename to YAML parser errors
* Fixed issue which caused extra dependencies to be generated
* Made timing information take filtering helper into account

## 3.3.6 (2012-04-27)

* Fixed issue with relative_link_to stripping HTML boilerplate

## 3.3.5 (2012-04-23)

* Fixed issue with relative_link_to not working properly

## 3.3.4 (2012-04-23)

* Fixed bug which caused the compilation stack to be empty
* Restored Ruby 1.8 compatibility

## 3.3.3 (2012-04-11)

* Fixed directed graph implementation on Rubinius
* Made capturing helper not remember content between runs
* Fixed Date#freeze issue on Ruby 1.8.x
* Made it possible to have any kind of object as parameters in the Rules file
* Fixed bug which caused changed routes not to cause a recompile

## 3.3.2 (2012-03-16)

* Removed bin/nanoc3 (use nanoc3 gem if you want it)
* Fixed wrong “no such snapshot” errors
* Made deployer default to rsync for backwards compatibility
* Fixed missing Nanoc::CLI in deployment tasks
* Fixed “unrecognised kind” deployer error

## 3.3.1 (2012-02-18)

* Fixed issue with long paths on Windows
* Fixed a few deployer crashes
* Added nanoc3.rb, nanoc3/tasks.rb, … for compatibility with older versions
* Made nanoc setup Bundler at startup [John Nishinaga]

## 3.3 (2012-02-12)

Base:

* Dropped the “3” suffix on nanoc3/Nanoc3
* Turned Rake tasks into proper nanoc commands
* Improved dependency tracking
* Added support for locals in filters and layouts

Extensions:

* Added support for deployment using Fog [Jack Chu]
* Added CoffeeScript filter [Riley Goodside]
* Added XSL filter [Arnau Siches]
* Added YUICompress filter [Matt Keveney]
* Added pygments.rb to supported syntax colorizers
* Allowed syntax colorizer to colorize outside `pre` elements [Kevin Lynagh]
* Added support for HTTPS link validation [Fabian Buch]
* Added support for (automatically) pruning stray output files [Justin Hileman]
* Added deploy command

## 3.2.4 (2012-01-09)

* Fixed bug which would cause some reps not to be compiled when invoking nanoc programmatically
* Made data source configuration location a bit more obvious
* Fixed watch command under Windows
* Made filesystem data source ignore UTF-8 BOM
* Improved compatibility of `colorize_syntax` filter with older libxml versions

## 3.2.3 (2011-10-31)

* Made syntax colorizer only strip trailing blank lines instead of all blanks
* Improved Ruby 1.9.x compatibility
* Made default rakefile require rubygems if necessary
* Made filename/content argument of `Nanoc3::Item#initialize` mandatory

## 3.2.2 (2011-09-04)

* Fixed command usage printing
* Made `relativize_paths` filter handle Windows network paths [Ruben Verborgh]
* Made watcher use correct configuration
* Allowed code blocks to start with a non-language shebang line

## 3.2.1 (2011-07-27)

* Made `@config` available in rules file
* Fixed `#readpartial` issue on JRuby [Matt Keveney]
* Fixed possible `@cache` name clash in memoization module
* Fixed options with required arguments (such as `--port` and `--host`)
* Fixed broken `#check_availability`
* Fixed error handling in watch command

## 3.2 (2011-07-24)

Base:

* Sped up nanoc quite a bit
* Added progress indicator for long-running filters
* Made all source data, such as item attributes, frozen during compilation
* Added --color option to force color on
* Cleaned up internals, deprecating several parts and/or marking them as private in the progress
* Allowed custom commands in commands/

Extensions:

* Added AsciiDoc filter
* Added Redcarpet filter [Peter Aronoff]
* Added Slim filter [Zaiste de Grengolada]
* Added Typogruby filter
* Added UglifyJS filter [Justin Hileman]
* Added `:items` parameter for the XML site map [Justin Hileman]
* Added support for params to ERB
* Added `:default_colorizer` parameter to the `:colorize_syntax` filter
* Allowed for passing arbitrary options to pygmentize [Matthias Vallentin]
* Exposed RedCloth parameters in the filter [Vincent Driessen]

## 3.1.9 (2011-06-30)

* Really fixed dependency generation between Sass partials this time
* Updated Less filter to 2.0
* Made `colorize_syntax` filter throw an error if pygmentize is not available

## 3.1.8 (2011-06-25)

* Made link validator accept https: URLs
* Fixed erroneous handling of layouts with names ending in index
* Fixed dependency generation between Sass partials
* Fixed errors related to thread requires
* Fixed crash while handling load errors
* Improved encoding handling while reading files

## 3.1.7 (2011-05-03)

* Restored compatibility with Sass 3.1

## 3.1.6 (2010-11-21)

* Fixed issues with incompatible encodings

## 3.1.5 (2010-08-24)

* Improved `#render` documentation
* Improved metadata section check so that e.g. raw diffs are handled properly
* Deprecated using `Nanoc3::Site#initialize` with a non-`"."` argument
* Added Ruby engine to version string
* Allowed the `created_at` and `updated_at` attributes used in the `Blogging` helper to be `Date` instances

## 3.1.4 (2010-07-25)

* Made INT and TERM signals always quit the CLI
* Allowed relative imports in LESS
* Made sure modification times are unchanged for identical recompiled items
* Improved link validator error handling
* Made pygmentize not output extra divs and pres
* Allowed colorizers to be specified using symbols instead of strings
* Added scss to the default list of text extensions

## 3.1.3 (2010-04-25)

* Removed annoying win32console warning [Eric Sunshine]
* Removed color codes when not writing to a terminal, or when writing to Windows’ console when win32console is not installed [Eric Sunshine]
* Added .xhtml and .xml to list of text extensions
* Improved support for relative Sass @imports [Chris Eppstein]

## 3.1.2 (2010-04-07)

* Fixed bug which could cause incorrect output when compilation of an item is delayed due to an unmet dependency

## 3.1.1 (2010-04-05)

* Sass `@import`s now work for files not managed by nanoc
* Rake tasks now have their Unicode description decomposed if necessary

## 3.1 (2010-04-03)

New:

* An `Item#rep_named(name)` function for quickly getting a certain rep
* An `Item#compiled_content` function for quickly getting compiled content
* An `Item#path` function for quickly getting the path of an item rep
* A new “+” wildcard in rule patterns that matches one or more characters
* A `view` command that starts a web server in the output directory
* A `debug` command that shows information about the items, reps and layouts
* A `kramdown` filter ([kramdown site](http://kramdown.gettalong.org/))
* A diff between the previously compiled content and the last compiled content is now written to `output.diff` if the `enable_output_diff` site configuration attribute is true
* Assigns, such as `@items`, `@layouts`, `@item`, … are accessible without `@`
* Support for binary items

Changed:

* New sites now come with a stylesheet item instead of a `style.css` file in the output directory
* The `deploy:rsync` task now use sensible default options
* The `deploy:rsync` task now accepts a config environment variable
* The `deploy:rsync` task now uses a lowercase `dry_run` environment variable
* The `maruku` filter now accepts parameters
* The `rainpress` filter now accepts parameters
* The `filesystem` data source is now known as `filesystem_verbose`
* Meta files and content files are now optional
* The `filesystem_compact` and `filesystem_combined` data sources have been merged into a new `filesystem_unified` data source
* The metadata section in `filesystem_unified` is now optional [Christopher Eppstein]
* The `--server` autocompile option is now known as `--handler`
* Assigns in filters are now available as instance variables and methods
* The `#breadcrumbs_trail` function now allows missing parents
* The `sass` filter now properly handles `@import` dependencies

Deprecated:

* `Nanoc3::FileProxy`; use one of the filename attributes instead
* `ItemRep#content_at_snapshot`; use `#compiled_content` instead
* The `last_fm`, `delicious` and `twitter` data sources; fetch online content into a cache by a rake task and load data from this cache instead

## 3.0.9 (2010-02-24)

* Fixed 1.8.x parsing bug due to lack of parens which could cause “undefined method `to_iso8601_time` for #<String:0x…>” errors

## 3.0.8 (2010-02-24)

* `#atom_tag_for` now works with `base_url`s that contain a path [Eric Sunshine]
* Generated root URLs in `#atom_feed` now end with a slash [Eric Sunshine]
* Autocompiler now recognises requests to index files
* `Blogging` helper now allows `created_at` to be a Time instance

## 3.0.7 (2010-01-29)

* Fixed bug which could cause layout rules not be matched in order

## 3.0.6 (2010-01-17)

* Error checking in `filesystem_combined` has been improved [Brian Candler]
* Generated HTML files now have a default encoding of UTF-8
* Periods in identifiers for layouts now behave correctly
* The `relativize_paths` filter now correctly handles “/” [Eric Sunshine]

## 3.0.5 (2010-01-12)

* Restored pre-3.0.3 behaviour of periods in identifiers. By default, a file can have multiple extensions (e.g. `content/foo.html.erb` will have the identifier `/foo/`), but if `allow_periods_in_identifiers` in the site configuration is true, a file can have only one extension (e.g. `content/blog/stuff.entry.html` will have the identifier `/blog/stuff.entry/`).

## 3.0.4 (2010-01-07)

* Fixed a bug which would cause the `filesystem_compact` data source to incorrectly determine the content filename, leading to weird “Expected 1 content file but found 3” errors [Eric Sunshine]

## 3.0.3 (2010-01-06)

* The `Blogging` helper now properly handles item reps without paths
* The `relativize_paths` filter now only operates inside tags
* The autocompiler now handles escaped paths
* The `LinkTo` and `Tagging` helpers now output escaped HTML
* Fixed `played_at` attribute assignment in the `LastFM` data source for tracks playing now, and added a `now_playing` attribute [Nicky Peeters]
* The `filesystem_*` data sources can now handle dots in identifiers
* Required enumerator to make sure `#enum_with_index` always works
* `Array#stringify_keys` now properly recurses

## 3.0.2 (2009-11-07)

* Children-only identifier patterns no longer erroneously also match parent (e.g.` /foo/*/` no longer matches `/foo/`)
* The `create_site` command no longer uses those ugly HTML entities
* Install message now mentions the IRC channel

## 3.0.1 (2009-10-05)

* The proper exception is now raised when no matching compilation rules can be found
* The autocompile command no longer has a duplicate `--port` option
* The `#url_for` and `#feed_url` methods now check the presence of the `base_url` site configuration attribute
* Several outdated URLs are now up-to-date
* Error handling has been improved in general

## 3.0 (2009-08-14)

New:

* Multiple data sources
* Dependency tracking between items
* Filters can now optionally take arguments
* `#create_page` and `#create_layout` methods in data sources
* A new way to specify compilation/routing rules using a Rules file
* A `coderay` filter ([CodeRay site](http://coderay.rubychan.de/))
* A `filesystem_compact` data source which uses less directories

Changed:

* Pages and textual assets are now known as “items”

Removed:

* Support for drafts
* Support for binary assets
* Support for templates
* Everything that was deprecated in nanoc 2.x
* `save_*`, `move_*` and `delete_*` methods in data sources
* Processing instructions in metadata

## 2.2.2 (2009-05-18)

* Removed `relativize_paths` filter; use `relativize_paths_in_html` or `relativize_paths_in_css` instead
* Fixed bug which could cause nanoc to eat massive amounts of memory when an exception occurs
* Fixed bug which would cause nanoc to complain about the open file limit being reached when using a large amount of assets

## 2.2.1 (2009-04-08)

* Fixed bug which prevented `relative_path_to` from working
* Split `relativize_paths` filter into two filter: `relativize_paths_in_html` and `relativize_paths_in_css`
* Removed bundled mime-types library

## 2.2 (2009-04-06)

New:

* `--pages` and `--assets` compiler options
* `--no-color` command-line option
* `Filtering` helper
* `#relative_path_to` function in `LinkTo` helper
* `rainpress` filter ([Rainpress site](http://code.google.com/p/rainpress/))
* `relativize_paths` filter
* The current layout is now accessible through the `@layout` variable
* Much more informative stack traces when something goes wrong

Changed:

* The command-line option parser is now a lot more reliable
* `#atom_feed` now takes optional `:content_proc`, `:excerpt_proc` and `:articles` parameters
* The compile command show non-written items (those with `skip_output: true`)
* The compile command compiles everything by default
* Added `--only-outdated` option to compile only outdated pages

Removed:

* deprecated extension-based code

## 2.1.6 (2009-02-28)

* The `filesystem_combined` data source now supports empty metadata sections
* The `rdoc` filter now works for both RDoc 1.x and 2.x
* The autocompiler now serves a 500 when an exception occurs outside compilation
* The autocompiler no longer serves index files when the request path does not end with a slash
* The autocompiler now always serves asset content correctly

## 2.1.5 (2009-02-01)

* Added Ruby 1.9 compatibility
* The `filesystem` and `filesystem_combined` data sources now preserve custom extensions

## 2.1.4 (2008-11-15)

* Fixed an issue where the autocompiler in Windows would serve broken assets

## 2.1.3 (2008-09-27)

* The `haml` and `sass` filters now correctly take their options from assets
* The autocompiler now serves index files instead of 404s
* Layouts named “index” are now handled correctly
* The `filesystem_combined` data source now properly handles assets

## 2.1.2 (2008-09-08)

* The utocompiler now compiles assets as well
* The `sass` filter now takes options (just like the `haml` filter)
* Haml/Sass options are now taken from the page *rep* instead of the page

## 2.1.1 (2008-08-18)

* Fixed issue which would cause files not to be required in the right order

## 2.1 (2008-08-17)

This is only a short summary of all changes in 2.1. For details, see the
[nanoc web site](http://nanoc.stoneship.org/). Especially the blog and the
updated manual will be useful.

New:

* New `rdiscount` filter ([RDiscount site](http://github.com/rtomayko/rdiscount))
* New `maruku` filter ([Maruku site](https://github.com/bhollis/maruku/))
* New `erubis` filter ([Erubis site](http://www.kuwata-lab.com/erubis/))
* A better command-line frontend
* A new filesystem data source named `filesystem_combined`
* Routers, which decide where compiled pages should be written to
* Page/layout mtimes can now be retrieved through `page.mtime`/`layout.mtime`

Changed:

* Already compiled pages will no longer be re-compiled unless outdated
* Layout processors and filters have been merged
* Layouts no longer rely on file extensions to determine the layout processor
* Greatly improved source code documentation
* Greatly improved unit test suite

Removed:

* Several filters have been removed and replaced by newer filters:
	* `eruby`: use `erb` or `erubis` instead
	* `markdown`: use `bluecloth`, `rdiscount` or `maruku` instead
	* `textile`: use `redcloth` instead

## 2.0.4 (2008-05-04)

* Fixed `default.rb`’s `#html_escape`
* Updated Haml filter and layout processor so that @page, @pages and @config are now available as instance variables instead of local variables

## 2.0.3 (2008-03-25)

* The autocompiler now honors custom paths
* The autocompiler now attempts to serve pages with the most appropriate MIME type, instead of always serving everything as `text/html`

## 2.0.2 (2008-01-26)

* nanoc now requires Ruby 1.8.5 instead of 1.8.6

## 2.0.1 (2008-01-21)

* Fixed a “too many open files” error that could appear during (auto)compiling

## 2.0 (2007-12-25)

New:

* Support for custom layout processors
* Support for custom data sources
* Database data source
* An auto-compiler
* Pages have `parent` and `children`

Changed:

* The source has been restructured and cleaned up a great deal
* Filters are defined in a different way now
* The `eruby` filter now uses ERB instead of Erubis

Removed:

* The `filters` property; use `filters_pre` instead
* Support for Liquid

## 1.6.2 (2007-10-23)

* Fixed an issue which prevented the content capturing plugin from working

## 1.6.1 (2007-10-14)

* Removed a stray debug message

## 1.6 (2007-10-13)

* Added support for post-layout filters
* Added support for getting a File object for the page, so you can now e.g. easily get the modification time for a given page (`@page.file.mtime`)
* Cleaned up the source code a lot
* Removed deprecated asset-copying functionality

## 1.5 (2007-09-10)

* Added support for custom filters
* Improved Liquid support -- Liquid is now a first-class nanoc citizen
* Deprecated assets -- use something like rsync instead
* Added `eruby_engine` option, which can be `erb` or `erubis`

## 1.4 (2007-07-06)

* nanoc now supports ERB (as well as Erubis); Erubis no longer is a dependency
* `meta.yaml` can now have `haml_options` property, which is passed to Haml
* Pages can now have a `filename` property, which defaults to `index` [Dennis Sutch]
* Pages now know in what order they should be compiled, eliminating the need for custom page ordering [Dennis Sutch]

## 1.3.1 (2007-06-30)

* The contents of the `assets` directory are now copied into the output directory specified in `config.yaml`

## 1.3 (2007-06-24)

* The `@pages` array now also contains uncompiled pages
* Pages with `skip_output` set to true will not be outputted
* Added new filters
	* Textile/RedCloth
	* Sass
* nanoc now warns before overwriting in `create_site`, `create_page` and `create_template` (but not in compile)

## 1.2 (2007-06-05)

* Sites now have an `assets` directory, whose contents are copied to the `output` directory when compiling [Soryu]
* Added support for non-eRuby layouts (Markaby, Haml, Liquid, …)
* Added more filters (Markaby, Haml, Liquid, RDoc [Dmitry Bilunov])
* Improved error reporting
* Accessing page attributes using instance variables, and not through `@page`, is no longer possible
* Page attributes can now be accessed using dot notation, i.e. `@page.title` as well as `@page[:title]`

## 1.1.3 (2007-05-18)

* Fixed bug which would cause layoutless pages to be outputted incorrectly

## 1.1.2 (2007-05-17)

* Backup files (files ending with a “~”) are now ignored
* Fixed bug which would cause subpages not to be generated correctly

## 1.1 (2007-05-08)

* Added support for nested layouts
* Added coloured logging
* `@page` now hold the page that is currently being processed
* Index files are now called “content” files and are now named after the directory they are in [Colin Barrett]
* It is now possible to access `@page` in the page’s content file

## 1.0.1 (2007-05-05)

* Fixed a bug which would cause a “no such template” error to be displayed when the template existed but compiling it would raise an exception
* Fixed bug which would cause pages not to be sorted by order before compiling

## 1.0 (2007-05-03)

* Initial release<|MERGE_RESOLUTION|>--- conflicted
+++ resolved
@@ -1,13 +1,12 @@
 # Nanoc news
 
-<<<<<<< HEAD
 ## 4.2.0 (???)
 
 Features:
 
 * Allow creating items and layouts with a pre-calculated checksum (#793) [Ruben Verborgh]
 * Allow lazy-loading item/layout content and attributes (#794) [Ruben Verborgh]
-=======
+
 ## 4.1.4 (2016-02-13)
 
 Fixes:
@@ -19,7 +18,6 @@
 
 * Sped up item resolution in Sass filter (#821)
 * Made `#link_to` more resilient to unsupported argument types (#816, #819)
->>>>>>> a11386a9
 
 ## 4.1.3 (2016-01-30)
 
