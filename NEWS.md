--- conflicted
+++ resolved
@@ -1,6 +1,5 @@
 # Nanoc news
 
-<<<<<<< HEAD
 ## 4.1.0 (???)
 
 Fixes:
@@ -15,7 +14,7 @@
 * Made `#content_for` raise an exception on duplicate content (#713) [Jan M. Faber]
 * Made `#attribute_to_time` handle `DateTime` (#717) [Micha Rosenbaum]
 * Added `Identifier#components` (#677)
-=======
+
 ## 4.0.1 (???)
 
 Fixes:
@@ -26,7 +25,6 @@
 Enhancements:
 
 * Lowered minimum required Ruby version from 2.2 to 2.1 (#732)
->>>>>>> 66ab6081
 
 ## 4.0.0 (2015-11-07)
 
