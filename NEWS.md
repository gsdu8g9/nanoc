# nanoc news

<<<<<<< HEAD
## 3.4 (???)

Extensions:

* Added `:yield` key for Mustache filter
* Added Handebars filter
=======
## 3.3.2 (2012-03-16)

* Removed bin/nanoc3 (use nanoc3 gem if you want it)
* Fixed wrong “no such snapshot” errors
* Made deployer default to rsync for backwards compatibility
* Fixed missing Nanoc::CLI in deployment tasks
* Fixed “unrecognised kind” deployer error
>>>>>>> e8f1ba3e

## 3.3.1 (2012-02-18)

* Fixed issue with long paths on Windows
* Fixed a few deployer crashes
* Added nanoc3.rb, nanoc3/tasks.rb, … for compatibility with older versions
* Made nanoc setup Bundler at startup [John Nishinaga]

## 3.3 (2012-02-12)

Base:

* Dropped the “3” suffix on nanoc3/Nanoc3
* Turned Rake tasks into proper nanoc commands
* Improved dependency tracking
* Added support for locals in filters and layouts

Extensions:

* Added support for deployment using Fog [Jack Chu]
* Added CoffeeScript filter [Riley Goodside]
* Added XSL filter [Arnau Siches]
* Added YUICompress filter [Matt Keveney]
* Added pygments.rb to supported syntax colorizers
* Allowed syntax colorizer to colorize outside `pre` elements [Kevin Lynagh]
* Added support for HTTPS link validation [Fabian Buch]
* Added support for (automatically) pruning stray output files [Justin Hileman]
* Added deploy command

## 3.2.4 (2012-01-09)

* Fixed bug which would cause some reps not to be compiled when invoking nanoc programmatically
* Made data source configuration location a bit more obvious
* Fixed watch command under Windows
* Made filesystem data source ignore UTF-8 BOM
* Improved compatibility of colorize_syntax filter with older libxml versions

## 3.2.3 (2011-10-31)

* Made syntax colorizer only strip trailing blank lines instead of all blanks
* Improved Ruby 1.9.x compatibility
* Made default rakefile require rubygems if necessary
* Made filename/content argument of `Nanoc3::Item#initialize` mandatory

## 3.2.2 (2011-09-04)

* Fixed command usage printing
* Made relativize_paths filter handle Windows network paths [Ruben Verborgh]
* Made watcher use correct configuration
* Allowed code blocks to start with a non-language shebang line

## 3.2.1 (2011-07-27)

* Made `@config` available in rules file
* Fixed `#readpartial` issue on JRuby [Matt Keveney]
* Fixed possible `@cache` name clash in memoization module
* Fixed options with required arguments (such as `--port` and `--host`)
* Fixed broken `#check_availability`
* Fixed error handling in watch command

## 3.2 (2011-07-24)

Base:

* Sped up nanoc quite a bit
* Added progress indicator for long-running filters
* Made all source data, such as item attributes, frozen during compilation
* Added --color option to force color on
* Cleaned up internals, deprecating several parts and/or marking them as private in the progress
* Allowed custom commands in commands/

Extensions:

* Added AsciiDoc filter
* Added Redcarpet filter [Peter Aronoff]
* Added Slim filter [Zaiste de Grengolada]
* Added Typogruby filter
* Added UglifyJS filter [Justin Hileman]
* Added `:items` parameter for the XML site map [Justin Hileman]
* Added support for params to ERB
* Added `:default_colorizer` parameter to the `:colorize_syntax` filter
* Allowed for passing arbitrary options to pygmentize [Matthias Vallentin]
* Exposed RedCloth parameters in the filter [Vincent Driessen]

## 3.1.9 (2011-06-30)

* Really fixed dependency generation between Sass partials this time
* Updated Less filter to 2.0
* Made colorize_syntax filter throw an error if pygmentize is not available

## 3.1.8 (2011-06-25)

* Made link validator accept https: URLs
* Fixed erroneous handling of layouts with names ending in index
* Fixed dependency generation between Sass partials
* Fixed errors related to thread requires
* Fixed crash while handling load errors
* Improved encoding handling while reading files

## 3.1.7 (2011-05-03)

* Restored compatibility with Sass 3.1

## 3.1.6 (2010-11-21)

* Fixed issues with incompatible encodings

## 3.1.5 (2010-08-24)

* Improved `#render` documentation
* Improved metadata section check so that e.g. raw diffs are handled properly
* Deprecated using `Nanoc3::Site#initialize` with a non-`"."` argument
* Added Ruby engine to version string
* Allowed the `created_at` and `updated_at` attributes used in the `Blogging` helper to be `Date` instances

## 3.1.4 (2010-07-25)

* Made INT and TERM signals always quit the CLI
* Allowed relative imports in LESS
* Made sure modification times are unchanged for identical recompiled items
* Improved link validator error handling
* Made pygmentize not output extra divs and pres
* Allowed colorizers to be specified using symbols instead of strings
* Added scss to the default list of text extensions

## 3.1.3 (2010-04-25)

* Removed annoying win32console warning [Eric Sunshine]
* Removed color codes when not writing to a terminal, or when writing to Windows’ console when win32console is not installed [Eric Sunshine]
* Added .xhtml and .xml to list of text extensions
* Improved support for relative Sass @imports [Chris Eppstein]

## 3.1.2 (2010-04-07)

* Fixed bug which could cause incorrect output when compilation of an item is delayed due to an unmet dependency

## 3.1.1 (2010-04-05)

* Sass `@import`s now work for files not managed by nanoc
* Rake tasks now have their Unicode description decomposed if necessary

## 3.1 (2010-04-03)

New:

* An `Item#rep_named(name)` function for quickly getting a certain rep
* An `Item#compiled_content` function for quickly getting compiled content
* An `Item#path` function for quickly getting the path of an item rep
* A new “+” wildcard in rule patterns that matches one or more characters
* A `view` command that starts a web server in the output directory
* A `debug` command that shows information about the items, reps and layouts
* A `kramdown` filter ([kramdown site](http://kramdown.rubyforge.org/))
* A diff between the previously compiled content and the last compiled content is now written to `output.diff` if the `enable_output_diff` site configuration attribute is true
* Assigns, such as `@items`, `@layouts`, `@item`, … are accessible without `@`
* Support for binary items

Changed:

* New sites now come with a stylesheet item instead of a `style.css` file in the output directory
* The `deploy:rsync` task now use sensible default options
* The `deploy:rsync` task now accepts a config environment variable
* The `deploy:rsync` task now uses a lowercase `dry_run` environment variable
* The `maruku` filter now accepts parameters
* The `rainpress` filter now accepts parameters
* The `filesystem` data source is now known as `filesystem_verbose`
* Meta files and content files are now optional
* The `filesystem_compact` and `filesystem_combined` data sources have been merged into a new `filesystem_unified` data source
* The metadata section in `filesystem_unified` is now optional [Christopher Eppstein]
* The `--server` autocompile option is now known as `--handler`
* Assigns in filters are now available as instance variables and methods
* The `#breadcrumbs_trail` function now allows missing parents
* The `sass` filter now properly handles `@import` dependencies

Deprecated:

* `Nanoc3::FileProxy`; use one of the filename attributes instead
* `ItemRep#content_at_snapshot`; use `#compiled_content` instead
* The `last_fm`, `delicious` and `twitter` data sources; fetch online content into a cache by a rake task and load data from this cache instead

## 3.0.9 (2010-02-24)

* Fixed 1.8.x parsing bug due to lack of parens which could cause “undefined method `to_iso8601_time` for #<String:0x…>” errors

## 3.0.8 (2010-02-24)

* `#atom_tag_for` now works with base_urls that contain a path [Eric Sunshine]
* Generated root URLs in `#atom_feed` now end with a slash [Eric Sunshine]
* Autocompiler now recognises requests to index files
* `Blogging` helper now allows created_at to be a Time instance

## 3.0.7 (2010-01-29)

* Fixed bug which could cause layout rules not be matched in order

## 3.0.6 (2010-01-17)

* Error checking in `filesystem_combined` has been improved [Brian Candler]
* Generated HTML files now have a default encoding of UTF-8
* Periods in identifiers for layouts now behave correctly
* The `relativize_paths` filter now correctly handles “/” [Eric Sunshine]

## 3.0.5 (2010-01-12)

* Restored pre-3.0.3 behaviour of periods in identifiers. By default, a file can have multiple extensions (e.g. `content/foo.html.erb` will have the identifier `/foo/`), but if `allow_periods_in_identifiers` in the site configuration is true, a file can have only one extension (e.g. `content/blog/stuff.entry.html` will have the identifier `/blog/stuff.entry/`).

## 3.0.4 (2010-01-07)

* Fixed a bug which would cause the `filesystem_compact` data source to incorrectly determine the content filename, leading to weird “Expected 1 content file but found 3” errors [Eric Sunshine]

## 3.0.3 (2010-01-06)

* The `Blogging` helper now properly handles item reps without paths
* The `relativize_paths` filter now only operates inside tags
* The autocompiler now handles escaped paths
* The `LinkTo` and `Tagging` helpers now output escaped HTML
* Fixed `played_at` attribute assignment in the `LastFM` data source for tracks playing now, and added a `now_playing` attribute [Nicky Peeters]
* The `filesystem_*` data sources can now handle dots in identifiers
* Required enumerator to make sure `#enum_with_index` always works
* `Array#stringify_keys` now properly recurses

## 3.0.2 (2009-11-07)

* Children-only identifier patterns no longer erroneously also match parent (e.g.` /foo/*/` no longer matches `/foo/`)
* The `create_site` command no longer uses those ugly HTML entities
* Install message now mentions the IRC channel

## 3.0.1 (2009-10-05)

* The proper exception is now raised when no matching compilation rules can be found
* The autocompile command no longer has a duplicate `--port` option
* The `#url_for` and `#feed_url` methods now check the presence of the `base_url` site configuration attribute
* Several outdated URLs are now up-to-date
* Error handling has been improved in general

## 3.0 (2009-08-14)

New:

* Multiple data sources
* Dependency tracking between items
* Filters can now optionally take arguments
* `#create_page` and `#create_layout` methods in data sources
* A new way to specify compilation/routing rules using a Rules file
* A `coderay` filter ([CodeRay site](http://coderay.rubychan.de/))
* A `filesystem_compact` data source which uses less directories

Changed:

* Pages and textual assets are now known as “items”

Removed:

* Support for drafts
* Support for binary assets
* Support for templates
* Everything that was deprecated in nanoc 2.x
* `save_*`, `move_*` and `delete_*` methods in data sources
* Processing instructions in metadata

## 2.2.2 (2009-05-18)

* Removed `relativize_paths` filter; use `relativize_paths_in_html` or `relativize_paths_in_css` instead
* Fixed bug which could cause nanoc to eat massive amounts of memory when an exception occurs
* Fixed bug which would cause nanoc to complain about the open file limit being reached when using a large amount of assets

## 2.2.1 (2009-04-08)

* Fixed bug which prevented `relative_path_to` from working
* Split `relativize_paths` filter into two filter: `relativize_paths_in_html` and `relativize_paths_in_css`
* Removed bundled mime-types library

## 2.2 (2009-04-06)

New:

* `--pages` and `--assets` compiler options
* `--no-color` commandline option
* `Filtering` helper
* `#relative_path_to` function in `LinkTo` helper
* `rainpress` filter ([Rainpress site](http://code.google.com/p/rainpress/))
* `relativize_paths` filter
* The current layout is now accessible through the `@layout` variable
* Much more informative stack traces when something goes wrong

Changed:

* The commandline option parser is now a lot more reliable
* `#atom_feed` now takes optional `:content_proc`, `:excerpt_proc` and `:articles` parameters
* The compile command show non-written items (those with `skip_output: true`)
* The compile command compiles everything by default
* Added `--only-outdated` option to compile only outdated pages

Removed:

* deprecated extension-based code

## 2.1.6 (2009-02-28)

* The `filesystem_combined` data source now supports empty metadata sections
* The `rdoc` filter now works for both RDoc 1.x and 2.x
* The autocompiler now serves a 500 when an exception occurs outside compilation
* The autocompiler no longer serves index files when the request path does not end with a slash
* The autocompiler now always serves asset content correctly

## 2.1.5 (2009-02-01)

* Added Ruby 1.9 compatibility
* The `filesystem` and `filesystem_combined` data sources now preserve custom extensions

## 2.1.4 (2008-11-15)

* Fixed an issue where the autocompiler in Windows would serve broken assets

## 2.1.3 (2008-09-27)

* The `haml` and `sass` filters now correctly take their options from assets
* The autocompiler now serves index files instead of 404s
* Layouts named “index” are now handled correctly
* The `filesystem_combined` data source now properly handles assets

## 2.1.2 (2008-09-08)

* The utocompiler now compiles assets as well
* The `sass` filter now takes options (just like the `haml` filter)
* Haml/Sass options are now taken from the page *rep* instead of the page

## 2.1.1 (2008-08-18)

* Fixed issue which would cause files not to be required in the right order

## 2.1 (2008-08-17)

This is only a short summary of all changes in 2.1. For details, see the
[nanoc web site](http://nanoc.stoneship.org/). Especially the blog and the
updated manual will be useful.

New:

* New `rdiscount` filter ([RDiscount site](http://github.com/rtomayko/rdiscount))
* New `maruku` filter ([Maruku site](http://maruku.rubyforge.org/))
* New `erubis` filter ([Erubis site](http://www.kuwata-lab.com/erubis/))
* A better commandline frontend
* A new filesystem data source named `filesystem_combined`
* Routers, which decide where compiled pages should be written to
* Page/layout mtimes can now be retrieved through `page.mtime`/`layout.mtime`

Changed:

* Already compiled pages will no longer be re-compiled unless outdated
* Layout processors and filters have been merged
* Layouts no longer rely on file extensions to determine the layout processor
* Greatly improved source code documentation
* Greatly improved unit test suite

Removed:

* Several filters have been removed and replaced by newer filters:
	* `eruby`: use `erb` or `erubis` instead
	* `markdown`: use `bluecloth`, `rdiscount` or `maruku` instead
	* `textile`: use `redcloth` instead

## 2.0.4 (2008-05-04)

* Fixed `default.rb`’s `#html_escape`
* Updated Haml filter and layout processor so that @page, @pages and @config are now available as instance variables instead of local variables

## 2.0.3 (2008-03-25)

* The autocompiler now honors custom paths
* The autocompiler now attempts to serve pages with the most appropriate MIME type, instead of always serving everything as `text/html`

## 2.0.2 (2008-01-26)

* nanoc now requires Ruby 1.8.5 instead of 1.8.6

## 2.0.1 (2008-01-21)

* Fixed a “too many open files” error that could appear during (auto)compiling

## 2.0 (2007-12-25)

New:

* Support for custom layout processors
* Support for custom data sources
* Database data source
* An auto-compiler
* Pages have `parent` and `children`

Changed:

* The source has been restructured and cleaned up a great deal
* Filters are defined in a different way now
* The `eruby` filter now uses ERB instead of Erubis

Removed:

* The `filters` property; use `filters_pre` instead
* Support for Liquid

## 1.6.2 (2007-10-23)

* Fixed an issue which prevented the content capturing plugin from working

## 1.6.1 (2007-10-14)

* Removed a stray debug message

## 1.6 (2007-10-13)

* Added support for post-layout filters
* Added support for getting a File object for the page, so you can now e.g. easily get the modification time for a given page (`@page.file.mtime`)
* Cleaned up the source code a lot
* Removed deprecated asset-copying functionality

## 1.5 (2007-09-10)

* Added support for custom filters
* Improved Liquid support -- Liquid is now a first-class nanoc citizen
* Deprecated assets -- use something like rsync instead
* Added `eruby_engine` option, which can be `erb` or `erubis`

## 1.4 (2007-07-06)

* nanoc now supports ERB (as well as Erubis); Erubis no longer is a dependency
* `meta.yaml` can now have `haml_options` property, which is passed to Haml
* Pages can now have a `filename` property, which defaults to `index` [Dennis Sutch]
* Pages now know in what order they should be compiled, eliminating the need for custom page ordering [Dennis Sutch]

## 1.3.1 (2007-06-30)

* The contents of the `assets` directory are now copied into the output directory specified in `config.yaml`

## 1.3 (2007-06-24)

* The `@pages` array now also contains uncompiled pages
* Pages with `skip_output` set to true will not be outputted
* Added new filters
	* Textile/RedCloth
	* Sass
* nanoc now warns before overwriting in `create_site`, `create_page` and `create_template` (but not in compile)

## 1.2 (2007-06-05)

* Sites now have an `assets` directory, whose contents are copied to the `output` directory when compiling [Soryu]
* Added support for non-eRuby layouts (Markaby, Haml, Liquid, …)
* Added more filters (Markaby, Haml, Liquid, RDoc [Dmitry Bilunov])
* Improved error reporting
* Accessing page attributes using instance variables, and not through `@page`, is no longer possible
* Page attributes can now be accessed using dot notation, i.e. `@page.title` as well as `@page[:title]`

## 1.1.3 (2007-05-18)

* Fixed bug which would cause layoutless pages to be outputted incorrectly

## 1.1.2 (2007-05-17)

* Backup files (files ending with a “~”) are now ignored
* Fixed bug which would cause subpages not to be generated correctly

## 1.1 (2007-05-08)

* Added support for nested layouts
* Added coloured logging
* `@page` now hold the page that is currently being processed
* Index files are now called “content” files and are now named after the directory they are in [Colin Barrett]
* It is now possible to access `@page` in the page’s content file

## 1.0.1 (2007-05-05)

* Fixed a bug which would cause a “no such template” error to be displayed when the template existed but compiling it would raise an exception
* Fixed bug which would cause pages not to be sorted by order before compiling

## 1.0 (2007-05-03)

* Initial release<|MERGE_RESOLUTION|>--- conflicted
+++ resolved
@@ -1,13 +1,12 @@
 # nanoc news
 
-<<<<<<< HEAD
 ## 3.4 (???)
 
 Extensions:
 
 * Added `:yield` key for Mustache filter
 * Added Handebars filter
-=======
+
 ## 3.3.2 (2012-03-16)
 
 * Removed bin/nanoc3 (use nanoc3 gem if you want it)
@@ -15,7 +14,6 @@
 * Made deployer default to rsync for backwards compatibility
 * Fixed missing Nanoc::CLI in deployment tasks
 * Fixed “unrecognised kind” deployer error
->>>>>>> e8f1ba3e
 
 ## 3.3.1 (2012-02-18)
 
