--- conflicted
+++ resolved
@@ -1,6 +1,5 @@
 # nanoc news
 
-<<<<<<< HEAD
 ## 3.7.0 (???)
 
 New features:
@@ -12,10 +11,7 @@
 
 * Added `:with_toc` support to RedCarpet (#222, #232)
 
-## 3.6.8 (???)
-=======
 ## 3.6.8 (2014-03-22)
->>>>>>> 3d114e05
 
 Fixes:
 
