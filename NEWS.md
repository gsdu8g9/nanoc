# nanoc news

## 4.0.0

Removed:

* Support for Ruby 1.8.x
* All code that was deprecated in nanoc 3.x
* Bundler support
* `filesystem_verbose`
* VCS interface
* `create-item` and `create-layout` commands (create the files manually)
* `watch` and `autocompile` commands (use `guard-nanoc`)
* `update` command
* All rake tasks
<<<<<<< HEAD
=======
* Alternative spelling for `Rules` and `Checks` files
>>>>>>> 060daf9b

Changed:

* Let nanoc determine encoding only from the configuration file and ignore
  the environment settings (default to utf-8)
* Renamed `filesystem_unified` to `filesystem`
<<<<<<< HEAD
* The filesystem data source metadata section must start with three dashes, not five
=======
>>>>>>> 060daf9b

## 3.6.3 (???)

Enhancements:

* Deprecated `watch` and `autocompile` commands in favour of [`guard-nanoc`](https://github.com/nanoc/guard-nanoc)

## 3.6.3 (2013-04-24)

Fixes:

* Added support for growlnotify on Windows (#253, #267)
* Fixed bug which caused the external links checker to ignore the query string (#279, #297)
* Removed weird treatment of `DOCTYPE`s in the `relativize_paths` filter (#296)
* Fixed CodeRay syntax coloring on Ruby 2.0
* Silenced "Could not find files for the given pattern(s)" message on Windows (#298)
* Fixed issue which could cause `output.diff` not to be generated correctly (#255, #301)
* Let filesystem and static data sources follow symlinks (#299, #302)
* Added compatibility with Listen 1.0 (#309)
* Let `#passthrough` in Rules work well with the static data source (#251) [Gregory Pakosz]
* Made timing information be more accurate (#303)

## 3.6.2 (2013-03-23)

Fixes:

* Removed the list of available deployers from the `deploy` help text and moved
  them into a new `--list-deployers` option [Damien Pollet]
* Fixed warning about `__send__ `and `object_id` being redefined on Ruby
  1.8.x [Justin Hileman]

Enhancements:

* Added possible alternative names for the `Checks` file for consistency with
  the `Rules` file: `Checks.rb`, `checks`, `checks.rb` [Damien Pollet]
* Made sure unchanged files never have their mtime updated [Justin Hileman]
* Made link checker retry 405 Method Not Allowed results with GET instead of
  HEAD [Daniel Hofstetter]

## 3.6.1 (2013-02-25)

Fixes:

* Fixed bug which could cause the Sass filter to raise a load error [Damien Pollet]
* Fixed warnings about `__send__` and `object_id` being redefined [Justin Hileman]
* Made `files_to_watch` contain `nanoc.yaml`, not `config.yaml` by default

## 3.6 (2013-02-24)

Features:

* Added `sync` command, allowing data sources to update local caches of
  external data [Justin Hileman]
* Added `#ignore` compiler DSL method
* Allowed accessing items by identifier using e.g. `@items['/about/']`
* Added `shell` command

Enhancements:

* Renamed the nanoc configuration file from `config.yaml` to `nanoc.yaml`

Fixes:

* Updated references to old web site and old repository
* Made `require` errors mention Bundler if appropriate
* Fixed bug which caused pruner not to delete directories in some cases [@reima]
* Made `check` command exit with the proper exit status
* Added support for the `HTML_TOC` Redcarpet renderer
* Made `stale` check honor files excluded by the pruner

## 3.5 (2013-01-27)

Major changes:

* Added checks

Minor changes:

* Added `#include_rules` for modularising Rules files [Justin Hileman]
* Replaced FSSM with Listen [Takashi Uchibe]
* Made USR1 print stack trace (not on Windows)
* Added ability to configure autocompiler host/port in config.yaml [Stuart Montgomery]
* Added static data source
* Added `:rep_select` parameter to XML sitemap to allow filtering reps
* Removed use of bright/bold colors for compatibility with Solarized

Exensions:

* Added support for parameters in Less filter [Ruben Verborgh]
* Added support for icon and logo in Atom feed [Ruben Verborgh]

Fixes:

* Made syntax colorizer only use the first non-empty line when extracting the
  language comment
* Fixed XSL filter

## 3.4.3 (2012-12-09)

Improvements:

* Item reps are now accessible in a consistent way: in Rules and during
  compilation, they can be accessed using both `@rep` and `@item_rep`

Fixes:

* Made cleaning streams (stdout/stderr as used by nanoc) compatible with
  Ruby’s built-in Logger
* Made prune work when the output directory is a symlink
* Made Handlebars filter compatible with the latest version
* Made `show-data` command show more accurate dependencies [Stefan Bühler]
* Restored compatibility with Sass 3.2.2

## 3.4.2 (2012-11-01)

Fixes:

* Made passthrough rules be inserted in the right place [Gregory Pakosz]
* Fixed crashes in the progress indicator when compiling
* Made auto-pruning honor excluded files [Greg Karékinian]
* Made lack of which/where not crash watch command

Improvements:

* Fixed constant reinitialization warnings [Damien Pollet]
* Made UTF-8 not be decomposed when outputting to a file from a non-UTF-8 terminal
* Made syntax colorizer wrap CodeRay output in required CodeRay divs
* Made fog delete after upload, not before [Go Maeda]
* Made requesting compiled content of binary item impossible

## 3.4.1 (2012-09-22)

Fixes:

* Fixed auto-pruning
* Made slim filter work with the capturing helper [Bil Bas]

Improvements:

* Made several speed improvements
* Added prune configuration to config.yaml
* Made nanoc check for presence of nanoc in Gemfile
* Made compile command not show identicals (use `--verbose` if you want them)
* Made `relativize_paths` filter recognise more paths to relativize [Arnau Siches]
* Fixed #passthrough for items without extensions [Justin Hileman]
* Added more IO/File proxy methods to cleaning streams

## 3.4 (2012-06-09)

* Improved error output and added crash log
* Renamed `debug` and `info` commands to `show-data` and `show-plugins`, respectively 
* Added `show-rules` command (aka `explain`)

Extensions:

* Added `:yield` key for Mustache filter
* Added Handebars filter
* Added Pandoc filter
* Made the deployer use the `default` target if no target is specified
* Converted HTML/CSS/link validation tasks to commands
* Made link validator follow relative redirects

## 3.3.7 (2012-05-28)

* Added filename to YAML parser errors
* Fixed issue which caused extra dependencies to be generated
* Made timing information take filtering helper into account

## 3.3.6 (2012-04-27)

* Fixed issue with relative_link_to stripping HTML boilerplate

## 3.3.5 (2012-04-23)

* Fixed issue with relative_link_to not working properly

## 3.3.4 (2012-04-23)

* Fixed bug which caused the compilation stack to be empty
* Restored Ruby 1.8 compatibility

## 3.3.3 (2012-04-11)

* Fixed directed graph implementation on Rubinius
* Made capturing helper not remember content between runs
* Fixed Date#freeze issue on Ruby 1.8.x
* Made it possible to have any kind of object as parameters in the Rules file
* Fixed bug which caused changed routes not to cause a recompile

## 3.3.2 (2012-03-16)

* Removed bin/nanoc3 (use nanoc3 gem if you want it)
* Fixed wrong “no such snapshot” errors
* Made deployer default to rsync for backwards compatibility
* Fixed missing Nanoc::CLI in deployment tasks
* Fixed “unrecognised kind” deployer error

## 3.3.1 (2012-02-18)

* Fixed issue with long paths on Windows
* Fixed a few deployer crashes
* Added nanoc3.rb, nanoc3/tasks.rb, … for compatibility with older versions
* Made nanoc setup Bundler at startup [John Nishinaga]

## 3.3 (2012-02-12)

Base:

* Dropped the “3” suffix on nanoc3/Nanoc3
* Turned Rake tasks into proper nanoc commands
* Improved dependency tracking
* Added support for locals in filters and layouts

Extensions:

* Added support for deployment using Fog [Jack Chu]
* Added CoffeeScript filter [Riley Goodside]
* Added XSL filter [Arnau Siches]
* Added YUICompress filter [Matt Keveney]
* Added pygments.rb to supported syntax colorizers
* Allowed syntax colorizer to colorize outside `pre` elements [Kevin Lynagh]
* Added support for HTTPS link validation [Fabian Buch]
* Added support for (automatically) pruning stray output files [Justin Hileman]
* Added deploy command

## 3.2.4 (2012-01-09)

* Fixed bug which would cause some reps not to be compiled when invoking nanoc programmatically
* Made data source configuration location a bit more obvious
* Fixed watch command under Windows
* Made filesystem data source ignore UTF-8 BOM
* Improved compatibility of `colorize_syntax` filter with older libxml versions

## 3.2.3 (2011-10-31)

* Made syntax colorizer only strip trailing blank lines instead of all blanks
* Improved Ruby 1.9.x compatibility
* Made default rakefile require rubygems if necessary
* Made filename/content argument of `Nanoc3::Item#initialize` mandatory

## 3.2.2 (2011-09-04)

* Fixed command usage printing
* Made `relativize_paths` filter handle Windows network paths [Ruben Verborgh]
* Made watcher use correct configuration
* Allowed code blocks to start with a non-language shebang line

## 3.2.1 (2011-07-27)

* Made `@config` available in rules file
* Fixed `#readpartial` issue on JRuby [Matt Keveney]
* Fixed possible `@cache` name clash in memoization module
* Fixed options with required arguments (such as `--port` and `--host`)
* Fixed broken `#check_availability`
* Fixed error handling in watch command

## 3.2 (2011-07-24)

Base:

* Sped up nanoc quite a bit
* Added progress indicator for long-running filters
* Made all source data, such as item attributes, frozen during compilation
* Added --color option to force color on
* Cleaned up internals, deprecating several parts and/or marking them as private in the progress
* Allowed custom commands in commands/

Extensions:

* Added AsciiDoc filter
* Added Redcarpet filter [Peter Aronoff]
* Added Slim filter [Zaiste de Grengolada]
* Added Typogruby filter
* Added UglifyJS filter [Justin Hileman]
* Added `:items` parameter for the XML site map [Justin Hileman]
* Added support for params to ERB
* Added `:default_colorizer` parameter to the `:colorize_syntax` filter
* Allowed for passing arbitrary options to pygmentize [Matthias Vallentin]
* Exposed RedCloth parameters in the filter [Vincent Driessen]

## 3.1.9 (2011-06-30)

* Really fixed dependency generation between Sass partials this time
* Updated Less filter to 2.0
* Made `colorize_syntax` filter throw an error if pygmentize is not available

## 3.1.8 (2011-06-25)

* Made link validator accept https: URLs
* Fixed erroneous handling of layouts with names ending in index
* Fixed dependency generation between Sass partials
* Fixed errors related to thread requires
* Fixed crash while handling load errors
* Improved encoding handling while reading files

## 3.1.7 (2011-05-03)

* Restored compatibility with Sass 3.1

## 3.1.6 (2010-11-21)

* Fixed issues with incompatible encodings

## 3.1.5 (2010-08-24)

* Improved `#render` documentation
* Improved metadata section check so that e.g. raw diffs are handled properly
* Deprecated using `Nanoc3::Site#initialize` with a non-`"."` argument
* Added Ruby engine to version string
* Allowed the `created_at` and `updated_at` attributes used in the `Blogging` helper to be `Date` instances

## 3.1.4 (2010-07-25)

* Made INT and TERM signals always quit the CLI
* Allowed relative imports in LESS
* Made sure modification times are unchanged for identical recompiled items
* Improved link validator error handling
* Made pygmentize not output extra divs and pres
* Allowed colorizers to be specified using symbols instead of strings
* Added scss to the default list of text extensions

## 3.1.3 (2010-04-25)

* Removed annoying win32console warning [Eric Sunshine]
* Removed color codes when not writing to a terminal, or when writing to Windows’ console when win32console is not installed [Eric Sunshine]
* Added .xhtml and .xml to list of text extensions
* Improved support for relative Sass @imports [Chris Eppstein]

## 3.1.2 (2010-04-07)

* Fixed bug which could cause incorrect output when compilation of an item is delayed due to an unmet dependency

## 3.1.1 (2010-04-05)

* Sass `@import`s now work for files not managed by nanoc
* Rake tasks now have their Unicode description decomposed if necessary

## 3.1 (2010-04-03)

New:

* An `Item#rep_named(name)` function for quickly getting a certain rep
* An `Item#compiled_content` function for quickly getting compiled content
* An `Item#path` function for quickly getting the path of an item rep
* A new “+” wildcard in rule patterns that matches one or more characters
* A `view` command that starts a web server in the output directory
* A `debug` command that shows information about the items, reps and layouts
* A `kramdown` filter ([kramdown site](http://kramdown.rubyforge.org/))
* A diff between the previously compiled content and the last compiled content is now written to `output.diff` if the `enable_output_diff` site configuration attribute is true
* Assigns, such as `@items`, `@layouts`, `@item`, … are accessible without `@`
* Support for binary items

Changed:

* New sites now come with a stylesheet item instead of a `style.css` file in the output directory
* The `deploy:rsync` task now use sensible default options
* The `deploy:rsync` task now accepts a config environment variable
* The `deploy:rsync` task now uses a lowercase `dry_run` environment variable
* The `maruku` filter now accepts parameters
* The `rainpress` filter now accepts parameters
* The `filesystem` data source is now known as `filesystem_verbose`
* Meta files and content files are now optional
* The `filesystem_compact` and `filesystem_combined` data sources have been merged into a new `filesystem_unified` data source
* The metadata section in `filesystem_unified` is now optional [Christopher Eppstein]
* The `--server` autocompile option is now known as `--handler`
* Assigns in filters are now available as instance variables and methods
* The `#breadcrumbs_trail` function now allows missing parents
* The `sass` filter now properly handles `@import` dependencies

Deprecated:

* `Nanoc3::FileProxy`; use one of the filename attributes instead
* `ItemRep#content_at_snapshot`; use `#compiled_content` instead
* The `last_fm`, `delicious` and `twitter` data sources; fetch online content into a cache by a rake task and load data from this cache instead

## 3.0.9 (2010-02-24)

* Fixed 1.8.x parsing bug due to lack of parens which could cause “undefined method `to_iso8601_time` for #<String:0x…>” errors

## 3.0.8 (2010-02-24)

* `#atom_tag_for` now works with `base_url`s that contain a path [Eric Sunshine]
* Generated root URLs in `#atom_feed` now end with a slash [Eric Sunshine]
* Autocompiler now recognises requests to index files
* `Blogging` helper now allows `created_at` to be a Time instance

## 3.0.7 (2010-01-29)

* Fixed bug which could cause layout rules not be matched in order

## 3.0.6 (2010-01-17)

* Error checking in `filesystem_combined` has been improved [Brian Candler]
* Generated HTML files now have a default encoding of UTF-8
* Periods in identifiers for layouts now behave correctly
* The `relativize_paths` filter now correctly handles “/” [Eric Sunshine]

## 3.0.5 (2010-01-12)

* Restored pre-3.0.3 behaviour of periods in identifiers. By default, a file can have multiple extensions (e.g. `content/foo.html.erb` will have the identifier `/foo/`), but if `allow_periods_in_identifiers` in the site configuration is true, a file can have only one extension (e.g. `content/blog/stuff.entry.html` will have the identifier `/blog/stuff.entry/`).

## 3.0.4 (2010-01-07)

* Fixed a bug which would cause the `filesystem_compact` data source to incorrectly determine the content filename, leading to weird “Expected 1 content file but found 3” errors [Eric Sunshine]

## 3.0.3 (2010-01-06)

* The `Blogging` helper now properly handles item reps without paths
* The `relativize_paths` filter now only operates inside tags
* The autocompiler now handles escaped paths
* The `LinkTo` and `Tagging` helpers now output escaped HTML
* Fixed `played_at` attribute assignment in the `LastFM` data source for tracks playing now, and added a `now_playing` attribute [Nicky Peeters]
* The `filesystem_*` data sources can now handle dots in identifiers
* Required enumerator to make sure `#enum_with_index` always works
* `Array#stringify_keys` now properly recurses

## 3.0.2 (2009-11-07)

* Children-only identifier patterns no longer erroneously also match parent (e.g.` /foo/*/` no longer matches `/foo/`)
* The `create_site` command no longer uses those ugly HTML entities
* Install message now mentions the IRC channel

## 3.0.1 (2009-10-05)

* The proper exception is now raised when no matching compilation rules can be found
* The autocompile command no longer has a duplicate `--port` option
* The `#url_for` and `#feed_url` methods now check the presence of the `base_url` site configuration attribute
* Several outdated URLs are now up-to-date
* Error handling has been improved in general

## 3.0 (2009-08-14)

New:

* Multiple data sources
* Dependency tracking between items
* Filters can now optionally take arguments
* `#create_page` and `#create_layout` methods in data sources
* A new way to specify compilation/routing rules using a Rules file
* A `coderay` filter ([CodeRay site](http://coderay.rubychan.de/))
* A `filesystem_compact` data source which uses less directories

Changed:

* Pages and textual assets are now known as “items”

Removed:

* Support for drafts
* Support for binary assets
* Support for templates
* Everything that was deprecated in nanoc 2.x
* `save_*`, `move_*` and `delete_*` methods in data sources
* Processing instructions in metadata

## 2.2.2 (2009-05-18)

* Removed `relativize_paths` filter; use `relativize_paths_in_html` or `relativize_paths_in_css` instead
* Fixed bug which could cause nanoc to eat massive amounts of memory when an exception occurs
* Fixed bug which would cause nanoc to complain about the open file limit being reached when using a large amount of assets

## 2.2.1 (2009-04-08)

* Fixed bug which prevented `relative_path_to` from working
* Split `relativize_paths` filter into two filter: `relativize_paths_in_html` and `relativize_paths_in_css`
* Removed bundled mime-types library

## 2.2 (2009-04-06)

New:

* `--pages` and `--assets` compiler options
* `--no-color` commandline option
* `Filtering` helper
* `#relative_path_to` function in `LinkTo` helper
* `rainpress` filter ([Rainpress site](http://code.google.com/p/rainpress/))
* `relativize_paths` filter
* The current layout is now accessible through the `@layout` variable
* Much more informative stack traces when something goes wrong

Changed:

* The commandline option parser is now a lot more reliable
* `#atom_feed` now takes optional `:content_proc`, `:excerpt_proc` and `:articles` parameters
* The compile command show non-written items (those with `skip_output: true`)
* The compile command compiles everything by default
* Added `--only-outdated` option to compile only outdated pages

Removed:

* deprecated extension-based code

## 2.1.6 (2009-02-28)

* The `filesystem_combined` data source now supports empty metadata sections
* The `rdoc` filter now works for both RDoc 1.x and 2.x
* The autocompiler now serves a 500 when an exception occurs outside compilation
* The autocompiler no longer serves index files when the request path does not end with a slash
* The autocompiler now always serves asset content correctly

## 2.1.5 (2009-02-01)

* Added Ruby 1.9 compatibility
* The `filesystem` and `filesystem_combined` data sources now preserve custom extensions

## 2.1.4 (2008-11-15)

* Fixed an issue where the autocompiler in Windows would serve broken assets

## 2.1.3 (2008-09-27)

* The `haml` and `sass` filters now correctly take their options from assets
* The autocompiler now serves index files instead of 404s
* Layouts named “index” are now handled correctly
* The `filesystem_combined` data source now properly handles assets

## 2.1.2 (2008-09-08)

* The utocompiler now compiles assets as well
* The `sass` filter now takes options (just like the `haml` filter)
* Haml/Sass options are now taken from the page *rep* instead of the page

## 2.1.1 (2008-08-18)

* Fixed issue which would cause files not to be required in the right order

## 2.1 (2008-08-17)

This is only a short summary of all changes in 2.1. For details, see the
[nanoc web site](http://nanoc.stoneship.org/). Especially the blog and the
updated manual will be useful.

New:

* New `rdiscount` filter ([RDiscount site](http://github.com/rtomayko/rdiscount))
* New `maruku` filter ([Maruku site](http://maruku.rubyforge.org/))
* New `erubis` filter ([Erubis site](http://www.kuwata-lab.com/erubis/))
* A better commandline frontend
* A new filesystem data source named `filesystem_combined`
* Routers, which decide where compiled pages should be written to
* Page/layout mtimes can now be retrieved through `page.mtime`/`layout.mtime`

Changed:

* Already compiled pages will no longer be re-compiled unless outdated
* Layout processors and filters have been merged
* Layouts no longer rely on file extensions to determine the layout processor
* Greatly improved source code documentation
* Greatly improved unit test suite

Removed:

* Several filters have been removed and replaced by newer filters:
	* `eruby`: use `erb` or `erubis` instead
	* `markdown`: use `bluecloth`, `rdiscount` or `maruku` instead
	* `textile`: use `redcloth` instead

## 2.0.4 (2008-05-04)

* Fixed `default.rb`’s `#html_escape`
* Updated Haml filter and layout processor so that @page, @pages and @config are now available as instance variables instead of local variables

## 2.0.3 (2008-03-25)

* The autocompiler now honors custom paths
* The autocompiler now attempts to serve pages with the most appropriate MIME type, instead of always serving everything as `text/html`

## 2.0.2 (2008-01-26)

* nanoc now requires Ruby 1.8.5 instead of 1.8.6

## 2.0.1 (2008-01-21)

* Fixed a “too many open files” error that could appear during (auto)compiling

## 2.0 (2007-12-25)

New:

* Support for custom layout processors
* Support for custom data sources
* Database data source
* An auto-compiler
* Pages have `parent` and `children`

Changed:

* The source has been restructured and cleaned up a great deal
* Filters are defined in a different way now
* The `eruby` filter now uses ERB instead of Erubis

Removed:

* The `filters` property; use `filters_pre` instead
* Support for Liquid

## 1.6.2 (2007-10-23)

* Fixed an issue which prevented the content capturing plugin from working

## 1.6.1 (2007-10-14)

* Removed a stray debug message

## 1.6 (2007-10-13)

* Added support for post-layout filters
* Added support for getting a File object for the page, so you can now e.g. easily get the modification time for a given page (`@page.file.mtime`)
* Cleaned up the source code a lot
* Removed deprecated asset-copying functionality

## 1.5 (2007-09-10)

* Added support for custom filters
* Improved Liquid support -- Liquid is now a first-class nanoc citizen
* Deprecated assets -- use something like rsync instead
* Added `eruby_engine` option, which can be `erb` or `erubis`

## 1.4 (2007-07-06)

* nanoc now supports ERB (as well as Erubis); Erubis no longer is a dependency
* `meta.yaml` can now have `haml_options` property, which is passed to Haml
* Pages can now have a `filename` property, which defaults to `index` [Dennis Sutch]
* Pages now know in what order they should be compiled, eliminating the need for custom page ordering [Dennis Sutch]

## 1.3.1 (2007-06-30)

* The contents of the `assets` directory are now copied into the output directory specified in `config.yaml`

## 1.3 (2007-06-24)

* The `@pages` array now also contains uncompiled pages
* Pages with `skip_output` set to true will not be outputted
* Added new filters
	* Textile/RedCloth
	* Sass
* nanoc now warns before overwriting in `create_site`, `create_page` and `create_template` (but not in compile)

## 1.2 (2007-06-05)

* Sites now have an `assets` directory, whose contents are copied to the `output` directory when compiling [Soryu]
* Added support for non-eRuby layouts (Markaby, Haml, Liquid, …)
* Added more filters (Markaby, Haml, Liquid, RDoc [Dmitry Bilunov])
* Improved error reporting
* Accessing page attributes using instance variables, and not through `@page`, is no longer possible
* Page attributes can now be accessed using dot notation, i.e. `@page.title` as well as `@page[:title]`

## 1.1.3 (2007-05-18)

* Fixed bug which would cause layoutless pages to be outputted incorrectly

## 1.1.2 (2007-05-17)

* Backup files (files ending with a “~”) are now ignored
* Fixed bug which would cause subpages not to be generated correctly

## 1.1 (2007-05-08)

* Added support for nested layouts
* Added coloured logging
* `@page` now hold the page that is currently being processed
* Index files are now called “content” files and are now named after the directory they are in [Colin Barrett]
* It is now possible to access `@page` in the page’s content file

## 1.0.1 (2007-05-05)

* Fixed a bug which would cause a “no such template” error to be displayed when the template existed but compiling it would raise an exception
* Fixed bug which would cause pages not to be sorted by order before compiling

## 1.0 (2007-05-03)

* Initial release<|MERGE_RESOLUTION|>--- conflicted
+++ resolved
@@ -13,20 +13,14 @@
 * `watch` and `autocompile` commands (use `guard-nanoc`)
 * `update` command
 * All rake tasks
-<<<<<<< HEAD
-=======
 * Alternative spelling for `Rules` and `Checks` files
->>>>>>> 060daf9b
 
 Changed:
 
 * Let nanoc determine encoding only from the configuration file and ignore
   the environment settings (default to utf-8)
 * Renamed `filesystem_unified` to `filesystem`
-<<<<<<< HEAD
 * The filesystem data source metadata section must start with three dashes, not five
-=======
->>>>>>> 060daf9b
 
 ## 3.6.3 (???)
 
