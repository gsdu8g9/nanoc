# nanoc news

<<<<<<< HEAD
## 3.4 (???)

Extensions:

* Added `:yield` key for Mustache filter
* Added Handebars filter
=======
## 3.3.6 (2012-04-27)

* Fixed issue with relative_link_to stripping HTML boilerplate
>>>>>>> c042ac36

## 3.3.5 (2012-04-23)

* Fixed issue with relative_link_to not working properly

## 3.3.4 (2012-04-23)

* Fixed bug which caused the compilation stack to be empty
* Restored Ruby 1.8 compatibility

## 3.3.3 (2012-04-11)

* Fixed directed graph implementation on Rubinius
* Made capturing helper not remember content between runs
* Fixed Date#freeze issue on Ruby 1.8.x
* Made it possible to have any kind of object as parameters in the Rules file
* Fixed bug which caused changed routes not to cause a recompile

## 3.3.2 (2012-03-16)

* Removed bin/nanoc3 (use nanoc3 gem if you want it)
* Fixed wrong “no such snapshot” errors
* Made deployer default to rsync for backwards compatibility
* Fixed missing Nanoc::CLI in deployment tasks
* Fixed “unrecognised kind” deployer error

## 3.3.1 (2012-02-18)

* Fixed issue with long paths on Windows
* Fixed a few deployer crashes
* Added nanoc3.rb, nanoc3/tasks.rb, … for compatibility with older versions
* Made nanoc setup Bundler at startup [John Nishinaga]

## 3.3 (2012-02-12)

Base:

* Dropped the “3” suffix on nanoc3/Nanoc3
* Turned Rake tasks into proper nanoc commands
* Improved dependency tracking
* Added support for locals in filters and layouts

Extensions:

* Added support for deployment using Fog [Jack Chu]
* Added CoffeeScript filter [Riley Goodside]
* Added XSL filter [Arnau Siches]
* Added YUICompress filter [Matt Keveney]
* Added pygments.rb to supported syntax colorizers
* Allowed syntax colorizer to colorize outside `pre` elements [Kevin Lynagh]
* Added support for HTTPS link validation [Fabian Buch]
* Added support for (automatically) pruning stray output files [Justin Hileman]
* Added deploy command

## 3.2.4 (2012-01-09)

* Fixed bug which would cause some reps not to be compiled when invoking nanoc programmatically
* Made data source configuration location a bit more obvious
* Fixed watch command under Windows
* Made filesystem data source ignore UTF-8 BOM
* Improved compatibility of colorize_syntax filter with older libxml versions

## 3.2.3 (2011-10-31)

* Made syntax colorizer only strip trailing blank lines instead of all blanks
* Improved Ruby 1.9.x compatibility
* Made default rakefile require rubygems if necessary
* Made filename/content argument of `Nanoc3::Item#initialize` mandatory

## 3.2.2 (2011-09-04)

* Fixed command usage printing
* Made relativize_paths filter handle Windows network paths [Ruben Verborgh]
* Made watcher use correct configuration
* Allowed code blocks to start with a non-language shebang line

## 3.2.1 (2011-07-27)

* Made `@config` available in rules file
* Fixed `#readpartial` issue on JRuby [Matt Keveney]
* Fixed possible `@cache` name clash in memoization module
* Fixed options with required arguments (such as `--port` and `--host`)
* Fixed broken `#check_availability`
* Fixed error handling in watch command

## 3.2 (2011-07-24)

Base:

* Sped up nanoc quite a bit
* Added progress indicator for long-running filters
* Made all source data, such as item attributes, frozen during compilation
* Added --color option to force color on
* Cleaned up internals, deprecating several parts and/or marking them as private in the progress
* Allowed custom commands in commands/

Extensions:

* Added AsciiDoc filter
* Added Redcarpet filter [Peter Aronoff]
* Added Slim filter [Zaiste de Grengolada]
* Added Typogruby filter
* Added UglifyJS filter [Justin Hileman]
* Added `:items` parameter for the XML site map [Justin Hileman]
* Added support for params to ERB
* Added `:default_colorizer` parameter to the `:colorize_syntax` filter
* Allowed for passing arbitrary options to pygmentize [Matthias Vallentin]
* Exposed RedCloth parameters in the filter [Vincent Driessen]

## 3.1.9 (2011-06-30)

* Really fixed dependency generation between Sass partials this time
* Updated Less filter to 2.0
* Made colorize_syntax filter throw an error if pygmentize is not available

## 3.1.8 (2011-06-25)

* Made link validator accept https: URLs
* Fixed erroneous handling of layouts with names ending in index
* Fixed dependency generation between Sass partials
* Fixed errors related to thread requires
* Fixed crash while handling load errors
* Improved encoding handling while reading files

## 3.1.7 (2011-05-03)

* Restored compatibility with Sass 3.1

## 3.1.6 (2010-11-21)

* Fixed issues with incompatible encodings

## 3.1.5 (2010-08-24)

* Improved `#render` documentation
* Improved metadata section check so that e.g. raw diffs are handled properly
* Deprecated using `Nanoc3::Site#initialize` with a non-`"."` argument
* Added Ruby engine to version string
* Allowed the `created_at` and `updated_at` attributes used in the `Blogging` helper to be `Date` instances

## 3.1.4 (2010-07-25)

* Made INT and TERM signals always quit the CLI
* Allowed relative imports in LESS
* Made sure modification times are unchanged for identical recompiled items
* Improved link validator error handling
* Made pygmentize not output extra divs and pres
* Allowed colorizers to be specified using symbols instead of strings
* Added scss to the default list of text extensions

## 3.1.3 (2010-04-25)

* Removed annoying win32console warning [Eric Sunshine]
* Removed color codes when not writing to a terminal, or when writing to Windows’ console when win32console is not installed [Eric Sunshine]
* Added .xhtml and .xml to list of text extensions
* Improved support for relative Sass @imports [Chris Eppstein]

## 3.1.2 (2010-04-07)

* Fixed bug which could cause incorrect output when compilation of an item is delayed due to an unmet dependency

## 3.1.1 (2010-04-05)

* Sass `@import`s now work for files not managed by nanoc
* Rake tasks now have their Unicode description decomposed if necessary

## 3.1 (2010-04-03)

New:

* An `Item#rep_named(name)` function for quickly getting a certain rep
* An `Item#compiled_content` function for quickly getting compiled content
* An `Item#path` function for quickly getting the path of an item rep
* A new “+” wildcard in rule patterns that matches one or more characters
* A `view` command that starts a web server in the output directory
* A `debug` command that shows information about the items, reps and layouts
* A `kramdown` filter ([kramdown site](http://kramdown.rubyforge.org/))
* A diff between the previously compiled content and the last compiled content is now written to `output.diff` if the `enable_output_diff` site configuration attribute is true
* Assigns, such as `@items`, `@layouts`, `@item`, … are accessible without `@`
* Support for binary items

Changed:

* New sites now come with a stylesheet item instead of a `style.css` file in the output directory
* The `deploy:rsync` task now use sensible default options
* The `deploy:rsync` task now accepts a config environment variable
* The `deploy:rsync` task now uses a lowercase `dry_run` environment variable
* The `maruku` filter now accepts parameters
* The `rainpress` filter now accepts parameters
* The `filesystem` data source is now known as `filesystem_verbose`
* Meta files and content files are now optional
* The `filesystem_compact` and `filesystem_combined` data sources have been merged into a new `filesystem_unified` data source
* The metadata section in `filesystem_unified` is now optional [Christopher Eppstein]
* The `--server` autocompile option is now known as `--handler`
* Assigns in filters are now available as instance variables and methods
* The `#breadcrumbs_trail` function now allows missing parents
* The `sass` filter now properly handles `@import` dependencies

Deprecated:

* `Nanoc3::FileProxy`; use one of the filename attributes instead
* `ItemRep#content_at_snapshot`; use `#compiled_content` instead
* The `last_fm`, `delicious` and `twitter` data sources; fetch online content into a cache by a rake task and load data from this cache instead

## 3.0.9 (2010-02-24)

* Fixed 1.8.x parsing bug due to lack of parens which could cause “undefined method `to_iso8601_time` for #<String:0x…>” errors

## 3.0.8 (2010-02-24)

* `#atom_tag_for` now works with base_urls that contain a path [Eric Sunshine]
* Generated root URLs in `#atom_feed` now end with a slash [Eric Sunshine]
* Autocompiler now recognises requests to index files
* `Blogging` helper now allows created_at to be a Time instance

## 3.0.7 (2010-01-29)

* Fixed bug which could cause layout rules not be matched in order

## 3.0.6 (2010-01-17)

* Error checking in `filesystem_combined` has been improved [Brian Candler]
* Generated HTML files now have a default encoding of UTF-8
* Periods in identifiers for layouts now behave correctly
* The `relativize_paths` filter now correctly handles “/” [Eric Sunshine]

## 3.0.5 (2010-01-12)

* Restored pre-3.0.3 behaviour of periods in identifiers. By default, a file can have multiple extensions (e.g. `content/foo.html.erb` will have the identifier `/foo/`), but if `allow_periods_in_identifiers` in the site configuration is true, a file can have only one extension (e.g. `content/blog/stuff.entry.html` will have the identifier `/blog/stuff.entry/`).

## 3.0.4 (2010-01-07)

* Fixed a bug which would cause the `filesystem_compact` data source to incorrectly determine the content filename, leading to weird “Expected 1 content file but found 3” errors [Eric Sunshine]

## 3.0.3 (2010-01-06)

* The `Blogging` helper now properly handles item reps without paths
* The `relativize_paths` filter now only operates inside tags
* The autocompiler now handles escaped paths
* The `LinkTo` and `Tagging` helpers now output escaped HTML
* Fixed `played_at` attribute assignment in the `LastFM` data source for tracks playing now, and added a `now_playing` attribute [Nicky Peeters]
* The `filesystem_*` data sources can now handle dots in identifiers
* Required enumerator to make sure `#enum_with_index` always works
* `Array#stringify_keys` now properly recurses

## 3.0.2 (2009-11-07)

* Children-only identifier patterns no longer erroneously also match parent (e.g.` /foo/*/` no longer matches `/foo/`)
* The `create_site` command no longer uses those ugly HTML entities
* Install message now mentions the IRC channel

## 3.0.1 (2009-10-05)

* The proper exception is now raised when no matching compilation rules can be found
* The autocompile command no longer has a duplicate `--port` option
* The `#url_for` and `#feed_url` methods now check the presence of the `base_url` site configuration attribute
* Several outdated URLs are now up-to-date
* Error handling has been improved in general

## 3.0 (2009-08-14)

New:

* Multiple data sources
* Dependency tracking between items
* Filters can now optionally take arguments
* `#create_page` and `#create_layout` methods in data sources
* A new way to specify compilation/routing rules using a Rules file
* A `coderay` filter ([CodeRay site](http://coderay.rubychan.de/))
* A `filesystem_compact` data source which uses less directories

Changed:

* Pages and textual assets are now known as “items”

Removed:

* Support for drafts
* Support for binary assets
* Support for templates
* Everything that was deprecated in nanoc 2.x
* `save_*`, `move_*` and `delete_*` methods in data sources
* Processing instructions in metadata

## 2.2.2 (2009-05-18)

* Removed `relativize_paths` filter; use `relativize_paths_in_html` or `relativize_paths_in_css` instead
* Fixed bug which could cause nanoc to eat massive amounts of memory when an exception occurs
* Fixed bug which would cause nanoc to complain about the open file limit being reached when using a large amount of assets

## 2.2.1 (2009-04-08)

* Fixed bug which prevented `relative_path_to` from working
* Split `relativize_paths` filter into two filter: `relativize_paths_in_html` and `relativize_paths_in_css`
* Removed bundled mime-types library

## 2.2 (2009-04-06)

New:

* `--pages` and `--assets` compiler options
* `--no-color` commandline option
* `Filtering` helper
* `#relative_path_to` function in `LinkTo` helper
* `rainpress` filter ([Rainpress site](http://code.google.com/p/rainpress/))
* `relativize_paths` filter
* The current layout is now accessible through the `@layout` variable
* Much more informative stack traces when something goes wrong

Changed:

* The commandline option parser is now a lot more reliable
* `#atom_feed` now takes optional `:content_proc`, `:excerpt_proc` and `:articles` parameters
* The compile command show non-written items (those with `skip_output: true`)
* The compile command compiles everything by default
* Added `--only-outdated` option to compile only outdated pages

Removed:

* deprecated extension-based code

## 2.1.6 (2009-02-28)

* The `filesystem_combined` data source now supports empty metadata sections
* The `rdoc` filter now works for both RDoc 1.x and 2.x
* The autocompiler now serves a 500 when an exception occurs outside compilation
* The autocompiler no longer serves index files when the request path does not end with a slash
* The autocompiler now always serves asset content correctly

## 2.1.5 (2009-02-01)

* Added Ruby 1.9 compatibility
* The `filesystem` and `filesystem_combined` data sources now preserve custom extensions

## 2.1.4 (2008-11-15)

* Fixed an issue where the autocompiler in Windows would serve broken assets

## 2.1.3 (2008-09-27)

* The `haml` and `sass` filters now correctly take their options from assets
* The autocompiler now serves index files instead of 404s
* Layouts named “index” are now handled correctly
* The `filesystem_combined` data source now properly handles assets

## 2.1.2 (2008-09-08)

* The utocompiler now compiles assets as well
* The `sass` filter now takes options (just like the `haml` filter)
* Haml/Sass options are now taken from the page *rep* instead of the page

## 2.1.1 (2008-08-18)

* Fixed issue which would cause files not to be required in the right order

## 2.1 (2008-08-17)

This is only a short summary of all changes in 2.1. For details, see the
[nanoc web site](http://nanoc.stoneship.org/). Especially the blog and the
updated manual will be useful.

New:

* New `rdiscount` filter ([RDiscount site](http://github.com/rtomayko/rdiscount))
* New `maruku` filter ([Maruku site](http://maruku.rubyforge.org/))
* New `erubis` filter ([Erubis site](http://www.kuwata-lab.com/erubis/))
* A better commandline frontend
* A new filesystem data source named `filesystem_combined`
* Routers, which decide where compiled pages should be written to
* Page/layout mtimes can now be retrieved through `page.mtime`/`layout.mtime`

Changed:

* Already compiled pages will no longer be re-compiled unless outdated
* Layout processors and filters have been merged
* Layouts no longer rely on file extensions to determine the layout processor
* Greatly improved source code documentation
* Greatly improved unit test suite

Removed:

* Several filters have been removed and replaced by newer filters:
	* `eruby`: use `erb` or `erubis` instead
	* `markdown`: use `bluecloth`, `rdiscount` or `maruku` instead
	* `textile`: use `redcloth` instead

## 2.0.4 (2008-05-04)

* Fixed `default.rb`’s `#html_escape`
* Updated Haml filter and layout processor so that @page, @pages and @config are now available as instance variables instead of local variables

## 2.0.3 (2008-03-25)

* The autocompiler now honors custom paths
* The autocompiler now attempts to serve pages with the most appropriate MIME type, instead of always serving everything as `text/html`

## 2.0.2 (2008-01-26)

* nanoc now requires Ruby 1.8.5 instead of 1.8.6

## 2.0.1 (2008-01-21)

* Fixed a “too many open files” error that could appear during (auto)compiling

## 2.0 (2007-12-25)

New:

* Support for custom layout processors
* Support for custom data sources
* Database data source
* An auto-compiler
* Pages have `parent` and `children`

Changed:

* The source has been restructured and cleaned up a great deal
* Filters are defined in a different way now
* The `eruby` filter now uses ERB instead of Erubis

Removed:

* The `filters` property; use `filters_pre` instead
* Support for Liquid

## 1.6.2 (2007-10-23)

* Fixed an issue which prevented the content capturing plugin from working

## 1.6.1 (2007-10-14)

* Removed a stray debug message

## 1.6 (2007-10-13)

* Added support for post-layout filters
* Added support for getting a File object for the page, so you can now e.g. easily get the modification time for a given page (`@page.file.mtime`)
* Cleaned up the source code a lot
* Removed deprecated asset-copying functionality

## 1.5 (2007-09-10)

* Added support for custom filters
* Improved Liquid support -- Liquid is now a first-class nanoc citizen
* Deprecated assets -- use something like rsync instead
* Added `eruby_engine` option, which can be `erb` or `erubis`

## 1.4 (2007-07-06)

* nanoc now supports ERB (as well as Erubis); Erubis no longer is a dependency
* `meta.yaml` can now have `haml_options` property, which is passed to Haml
* Pages can now have a `filename` property, which defaults to `index` [Dennis Sutch]
* Pages now know in what order they should be compiled, eliminating the need for custom page ordering [Dennis Sutch]

## 1.3.1 (2007-06-30)

* The contents of the `assets` directory are now copied into the output directory specified in `config.yaml`

## 1.3 (2007-06-24)

* The `@pages` array now also contains uncompiled pages
* Pages with `skip_output` set to true will not be outputted
* Added new filters
	* Textile/RedCloth
	* Sass
* nanoc now warns before overwriting in `create_site`, `create_page` and `create_template` (but not in compile)

## 1.2 (2007-06-05)

* Sites now have an `assets` directory, whose contents are copied to the `output` directory when compiling [Soryu]
* Added support for non-eRuby layouts (Markaby, Haml, Liquid, …)
* Added more filters (Markaby, Haml, Liquid, RDoc [Dmitry Bilunov])
* Improved error reporting
* Accessing page attributes using instance variables, and not through `@page`, is no longer possible
* Page attributes can now be accessed using dot notation, i.e. `@page.title` as well as `@page[:title]`

## 1.1.3 (2007-05-18)

* Fixed bug which would cause layoutless pages to be outputted incorrectly

## 1.1.2 (2007-05-17)

* Backup files (files ending with a “~”) are now ignored
* Fixed bug which would cause subpages not to be generated correctly

## 1.1 (2007-05-08)

* Added support for nested layouts
* Added coloured logging
* `@page` now hold the page that is currently being processed
* Index files are now called “content” files and are now named after the directory they are in [Colin Barrett]
* It is now possible to access `@page` in the page’s content file

## 1.0.1 (2007-05-05)

* Fixed a bug which would cause a “no such template” error to be displayed when the template existed but compiling it would raise an exception
* Fixed bug which would cause pages not to be sorted by order before compiling

## 1.0 (2007-05-03)

* Initial release<|MERGE_RESOLUTION|>--- conflicted
+++ resolved
@@ -1,17 +1,15 @@
 # nanoc news
 
-<<<<<<< HEAD
 ## 3.4 (???)
 
 Extensions:
 
 * Added `:yield` key for Mustache filter
 * Added Handebars filter
-=======
+
 ## 3.3.6 (2012-04-27)
 
 * Fixed issue with relative_link_to stripping HTML boilerplate
->>>>>>> c042ac36
 
 ## 3.3.5 (2012-04-23)
 
