# nanoc news

<<<<<<< HEAD
## 3.4 (???)

Extensions:

* Added `:yield` key for Mustache filter
* Added Handebars filter

## 3.3.4 (???)
=======
## 3.3.5 (2012-04-23)

* Fixed issue with relative_link_to not working properly

## 3.3.4 (2012-04-23)
>>>>>>> 8d9edf85

* Fixed bug which caused the compilation stack to be empty
* Restored Ruby 1.8 compatibility

## 3.3.3 (2012-04-11)

* Fixed directed graph implementation on Rubinius
* Made capturing helper not remember content between runs
* Fixed Date#freeze issue on Ruby 1.8.x
* Made it possible to have any kind of object as parameters in the Rules file
* Fixed bug which caused changed routes not to cause a recompile

## 3.3.2 (2012-03-16)

* Removed bin/nanoc3 (use nanoc3 gem if you want it)
* Fixed wrong “no such snapshot” errors
* Made deployer default to rsync for backwards compatibility
* Fixed missing Nanoc::CLI in deployment tasks
* Fixed “unrecognised kind” deployer error

## 3.3.1 (2012-02-18)

* Fixed issue with long paths on Windows
* Fixed a few deployer crashes
* Added nanoc3.rb, nanoc3/tasks.rb, … for compatibility with older versions
* Made nanoc setup Bundler at startup [John Nishinaga]

## 3.3 (2012-02-12)

Base:

* Dropped the “3” suffix on nanoc3/Nanoc3
* Turned Rake tasks into proper nanoc commands
* Improved dependency tracking
* Added support for locals in filters and layouts

Extensions:

* Added support for deployment using Fog [Jack Chu]
* Added CoffeeScript filter [Riley Goodside]
* Added XSL filter [Arnau Siches]
* Added YUICompress filter [Matt Keveney]
* Added pygments.rb to supported syntax colorizers
* Allowed syntax colorizer to colorize outside `pre` elements [Kevin Lynagh]
* Added support for HTTPS link validation [Fabian Buch]
* Added support for (automatically) pruning stray output files [Justin Hileman]
* Added deploy command

## 3.2.4 (2012-01-09)

* Fixed bug which would cause some reps not to be compiled when invoking nanoc programmatically
* Made data source configuration location a bit more obvious
* Fixed watch command under Windows
* Made filesystem data source ignore UTF-8 BOM
* Improved compatibility of colorize_syntax filter with older libxml versions

## 3.2.3 (2011-10-31)

* Made syntax colorizer only strip trailing blank lines instead of all blanks
* Improved Ruby 1.9.x compatibility
* Made default rakefile require rubygems if necessary
* Made filename/content argument of `Nanoc3::Item#initialize` mandatory

## 3.2.2 (2011-09-04)

* Fixed command usage printing
* Made relativize_paths filter handle Windows network paths [Ruben Verborgh]
* Made watcher use correct configuration
* Allowed code blocks to start with a non-language shebang line

## 3.2.1 (2011-07-27)

* Made `@config` available in rules file
* Fixed `#readpartial` issue on JRuby [Matt Keveney]
* Fixed possible `@cache` name clash in memoization module
* Fixed options with required arguments (such as `--port` and `--host`)
* Fixed broken `#check_availability`
* Fixed error handling in watch command

## 3.2 (2011-07-24)

Base:

* Sped up nanoc quite a bit
* Added progress indicator for long-running filters
* Made all source data, such as item attributes, frozen during compilation
* Added --color option to force color on
* Cleaned up internals, deprecating several parts and/or marking them as private in the progress
* Allowed custom commands in commands/

Extensions:

* Added AsciiDoc filter
* Added Redcarpet filter [Peter Aronoff]
* Added Slim filter [Zaiste de Grengolada]
* Added Typogruby filter
* Added UglifyJS filter [Justin Hileman]
* Added `:items` parameter for the XML site map [Justin Hileman]
* Added support for params to ERB
* Added `:default_colorizer` parameter to the `:colorize_syntax` filter
* Allowed for passing arbitrary options to pygmentize [Matthias Vallentin]
* Exposed RedCloth parameters in the filter [Vincent Driessen]

## 3.1.9 (2011-06-30)

* Really fixed dependency generation between Sass partials this time
* Updated Less filter to 2.0
* Made colorize_syntax filter throw an error if pygmentize is not available

## 3.1.8 (2011-06-25)

* Made link validator accept https: URLs
* Fixed erroneous handling of layouts with names ending in index
* Fixed dependency generation between Sass partials
* Fixed errors related to thread requires
* Fixed crash while handling load errors
* Improved encoding handling while reading files

## 3.1.7 (2011-05-03)

* Restored compatibility with Sass 3.1

## 3.1.6 (2010-11-21)

* Fixed issues with incompatible encodings

## 3.1.5 (2010-08-24)

* Improved `#render` documentation
* Improved metadata section check so that e.g. raw diffs are handled properly
* Deprecated using `Nanoc3::Site#initialize` with a non-`"."` argument
* Added Ruby engine to version string
* Allowed the `created_at` and `updated_at` attributes used in the `Blogging` helper to be `Date` instances

## 3.1.4 (2010-07-25)

* Made INT and TERM signals always quit the CLI
* Allowed relative imports in LESS
* Made sure modification times are unchanged for identical recompiled items
* Improved link validator error handling
* Made pygmentize not output extra divs and pres
* Allowed colorizers to be specified using symbols instead of strings
* Added scss to the default list of text extensions

## 3.1.3 (2010-04-25)

* Removed annoying win32console warning [Eric Sunshine]
* Removed color codes when not writing to a terminal, or when writing to Windows’ console when win32console is not installed [Eric Sunshine]
* Added .xhtml and .xml to list of text extensions
* Improved support for relative Sass @imports [Chris Eppstein]

## 3.1.2 (2010-04-07)

* Fixed bug which could cause incorrect output when compilation of an item is delayed due to an unmet dependency

## 3.1.1 (2010-04-05)

* Sass `@import`s now work for files not managed by nanoc
* Rake tasks now have their Unicode description decomposed if necessary

## 3.1 (2010-04-03)

New:

* An `Item#rep_named(name)` function for quickly getting a certain rep
* An `Item#compiled_content` function for quickly getting compiled content
* An `Item#path` function for quickly getting the path of an item rep
* A new “+” wildcard in rule patterns that matches one or more characters
* A `view` command that starts a web server in the output directory
* A `debug` command that shows information about the items, reps and layouts
* A `kramdown` filter ([kramdown site](http://kramdown.rubyforge.org/))
* A diff between the previously compiled content and the last compiled content is now written to `output.diff` if the `enable_output_diff` site configuration attribute is true
* Assigns, such as `@items`, `@layouts`, `@item`, … are accessible without `@`
* Support for binary items

Changed:

* New sites now come with a stylesheet item instead of a `style.css` file in the output directory
* The `deploy:rsync` task now use sensible default options
* The `deploy:rsync` task now accepts a config environment variable
* The `deploy:rsync` task now uses a lowercase `dry_run` environment variable
* The `maruku` filter now accepts parameters
* The `rainpress` filter now accepts parameters
* The `filesystem` data source is now known as `filesystem_verbose`
* Meta files and content files are now optional
* The `filesystem_compact` and `filesystem_combined` data sources have been merged into a new `filesystem_unified` data source
* The metadata section in `filesystem_unified` is now optional [Christopher Eppstein]
* The `--server` autocompile option is now known as `--handler`
* Assigns in filters are now available as instance variables and methods
* The `#breadcrumbs_trail` function now allows missing parents
* The `sass` filter now properly handles `@import` dependencies

Deprecated:

* `Nanoc3::FileProxy`; use one of the filename attributes instead
* `ItemRep#content_at_snapshot`; use `#compiled_content` instead
* The `last_fm`, `delicious` and `twitter` data sources; fetch online content into a cache by a rake task and load data from this cache instead

## 3.0.9 (2010-02-24)

* Fixed 1.8.x parsing bug due to lack of parens which could cause “undefined method `to_iso8601_time` for #<String:0x…>” errors

## 3.0.8 (2010-02-24)

* `#atom_tag_for` now works with base_urls that contain a path [Eric Sunshine]
* Generated root URLs in `#atom_feed` now end with a slash [Eric Sunshine]
* Autocompiler now recognises requests to index files
* `Blogging` helper now allows created_at to be a Time instance

## 3.0.7 (2010-01-29)

* Fixed bug which could cause layout rules not be matched in order

## 3.0.6 (2010-01-17)

* Error checking in `filesystem_combined` has been improved [Brian Candler]
* Generated HTML files now have a default encoding of UTF-8
* Periods in identifiers for layouts now behave correctly
* The `relativize_paths` filter now correctly handles “/” [Eric Sunshine]

## 3.0.5 (2010-01-12)

* Restored pre-3.0.3 behaviour of periods in identifiers. By default, a file can have multiple extensions (e.g. `content/foo.html.erb` will have the identifier `/foo/`), but if `allow_periods_in_identifiers` in the site configuration is true, a file can have only one extension (e.g. `content/blog/stuff.entry.html` will have the identifier `/blog/stuff.entry/`).

## 3.0.4 (2010-01-07)

* Fixed a bug which would cause the `filesystem_compact` data source to incorrectly determine the content filename, leading to weird “Expected 1 content file but found 3” errors [Eric Sunshine]

## 3.0.3 (2010-01-06)

* The `Blogging` helper now properly handles item reps without paths
* The `relativize_paths` filter now only operates inside tags
* The autocompiler now handles escaped paths
* The `LinkTo` and `Tagging` helpers now output escaped HTML
* Fixed `played_at` attribute assignment in the `LastFM` data source for tracks playing now, and added a `now_playing` attribute [Nicky Peeters]
* The `filesystem_*` data sources can now handle dots in identifiers
* Required enumerator to make sure `#enum_with_index` always works
* `Array#stringify_keys` now properly recurses

## 3.0.2 (2009-11-07)

* Children-only identifier patterns no longer erroneously also match parent (e.g.` /foo/*/` no longer matches `/foo/`)
* The `create_site` command no longer uses those ugly HTML entities
* Install message now mentions the IRC channel

## 3.0.1 (2009-10-05)

* The proper exception is now raised when no matching compilation rules can be found
* The autocompile command no longer has a duplicate `--port` option
* The `#url_for` and `#feed_url` methods now check the presence of the `base_url` site configuration attribute
* Several outdated URLs are now up-to-date
* Error handling has been improved in general

## 3.0 (2009-08-14)

New:

* Multiple data sources
* Dependency tracking between items
* Filters can now optionally take arguments
* `#create_page` and `#create_layout` methods in data sources
* A new way to specify compilation/routing rules using a Rules file
* A `coderay` filter ([CodeRay site](http://coderay.rubychan.de/))
* A `filesystem_compact` data source which uses less directories

Changed:

* Pages and textual assets are now known as “items”

Removed:

* Support for drafts
* Support for binary assets
* Support for templates
* Everything that was deprecated in nanoc 2.x
* `save_*`, `move_*` and `delete_*` methods in data sources
* Processing instructions in metadata

## 2.2.2 (2009-05-18)

* Removed `relativize_paths` filter; use `relativize_paths_in_html` or `relativize_paths_in_css` instead
* Fixed bug which could cause nanoc to eat massive amounts of memory when an exception occurs
* Fixed bug which would cause nanoc to complain about the open file limit being reached when using a large amount of assets

## 2.2.1 (2009-04-08)

* Fixed bug which prevented `relative_path_to` from working
* Split `relativize_paths` filter into two filter: `relativize_paths_in_html` and `relativize_paths_in_css`
* Removed bundled mime-types library

## 2.2 (2009-04-06)

New:

* `--pages` and `--assets` compiler options
* `--no-color` commandline option
* `Filtering` helper
* `#relative_path_to` function in `LinkTo` helper
* `rainpress` filter ([Rainpress site](http://code.google.com/p/rainpress/))
* `relativize_paths` filter
* The current layout is now accessible through the `@layout` variable
* Much more informative stack traces when something goes wrong

Changed:

* The commandline option parser is now a lot more reliable
* `#atom_feed` now takes optional `:content_proc`, `:excerpt_proc` and `:articles` parameters
* The compile command show non-written items (those with `skip_output: true`)
* The compile command compiles everything by default
* Added `--only-outdated` option to compile only outdated pages

Removed:

* deprecated extension-based code

## 2.1.6 (2009-02-28)

* The `filesystem_combined` data source now supports empty metadata sections
* The `rdoc` filter now works for both RDoc 1.x and 2.x
* The autocompiler now serves a 500 when an exception occurs outside compilation
* The autocompiler no longer serves index files when the request path does not end with a slash
* The autocompiler now always serves asset content correctly

## 2.1.5 (2009-02-01)

* Added Ruby 1.9 compatibility
* The `filesystem` and `filesystem_combined` data sources now preserve custom extensions

## 2.1.4 (2008-11-15)

* Fixed an issue where the autocompiler in Windows would serve broken assets

## 2.1.3 (2008-09-27)

* The `haml` and `sass` filters now correctly take their options from assets
* The autocompiler now serves index files instead of 404s
* Layouts named “index” are now handled correctly
* The `filesystem_combined` data source now properly handles assets

## 2.1.2 (2008-09-08)

* The utocompiler now compiles assets as well
* The `sass` filter now takes options (just like the `haml` filter)
* Haml/Sass options are now taken from the page *rep* instead of the page

## 2.1.1 (2008-08-18)

* Fixed issue which would cause files not to be required in the right order

## 2.1 (2008-08-17)

This is only a short summary of all changes in 2.1. For details, see the
[nanoc web site](http://nanoc.stoneship.org/). Especially the blog and the
updated manual will be useful.

New:

* New `rdiscount` filter ([RDiscount site](http://github.com/rtomayko/rdiscount))
* New `maruku` filter ([Maruku site](http://maruku.rubyforge.org/))
* New `erubis` filter ([Erubis site](http://www.kuwata-lab.com/erubis/))
* A better commandline frontend
* A new filesystem data source named `filesystem_combined`
* Routers, which decide where compiled pages should be written to
* Page/layout mtimes can now be retrieved through `page.mtime`/`layout.mtime`

Changed:

* Already compiled pages will no longer be re-compiled unless outdated
* Layout processors and filters have been merged
* Layouts no longer rely on file extensions to determine the layout processor
* Greatly improved source code documentation
* Greatly improved unit test suite

Removed:

* Several filters have been removed and replaced by newer filters:
	* `eruby`: use `erb` or `erubis` instead
	* `markdown`: use `bluecloth`, `rdiscount` or `maruku` instead
	* `textile`: use `redcloth` instead

## 2.0.4 (2008-05-04)

* Fixed `default.rb`’s `#html_escape`
* Updated Haml filter and layout processor so that @page, @pages and @config are now available as instance variables instead of local variables

## 2.0.3 (2008-03-25)

* The autocompiler now honors custom paths
* The autocompiler now attempts to serve pages with the most appropriate MIME type, instead of always serving everything as `text/html`

## 2.0.2 (2008-01-26)

* nanoc now requires Ruby 1.8.5 instead of 1.8.6

## 2.0.1 (2008-01-21)

* Fixed a “too many open files” error that could appear during (auto)compiling

## 2.0 (2007-12-25)

New:

* Support for custom layout processors
* Support for custom data sources
* Database data source
* An auto-compiler
* Pages have `parent` and `children`

Changed:

* The source has been restructured and cleaned up a great deal
* Filters are defined in a different way now
* The `eruby` filter now uses ERB instead of Erubis

Removed:

* The `filters` property; use `filters_pre` instead
* Support for Liquid

## 1.6.2 (2007-10-23)

* Fixed an issue which prevented the content capturing plugin from working

## 1.6.1 (2007-10-14)

* Removed a stray debug message

## 1.6 (2007-10-13)

* Added support for post-layout filters
* Added support for getting a File object for the page, so you can now e.g. easily get the modification time for a given page (`@page.file.mtime`)
* Cleaned up the source code a lot
* Removed deprecated asset-copying functionality

## 1.5 (2007-09-10)

* Added support for custom filters
* Improved Liquid support -- Liquid is now a first-class nanoc citizen
* Deprecated assets -- use something like rsync instead
* Added `eruby_engine` option, which can be `erb` or `erubis`

## 1.4 (2007-07-06)

* nanoc now supports ERB (as well as Erubis); Erubis no longer is a dependency
* `meta.yaml` can now have `haml_options` property, which is passed to Haml
* Pages can now have a `filename` property, which defaults to `index` [Dennis Sutch]
* Pages now know in what order they should be compiled, eliminating the need for custom page ordering [Dennis Sutch]

## 1.3.1 (2007-06-30)

* The contents of the `assets` directory are now copied into the output directory specified in `config.yaml`

## 1.3 (2007-06-24)

* The `@pages` array now also contains uncompiled pages
* Pages with `skip_output` set to true will not be outputted
* Added new filters
	* Textile/RedCloth
	* Sass
* nanoc now warns before overwriting in `create_site`, `create_page` and `create_template` (but not in compile)

## 1.2 (2007-06-05)

* Sites now have an `assets` directory, whose contents are copied to the `output` directory when compiling [Soryu]
* Added support for non-eRuby layouts (Markaby, Haml, Liquid, …)
* Added more filters (Markaby, Haml, Liquid, RDoc [Dmitry Bilunov])
* Improved error reporting
* Accessing page attributes using instance variables, and not through `@page`, is no longer possible
* Page attributes can now be accessed using dot notation, i.e. `@page.title` as well as `@page[:title]`

## 1.1.3 (2007-05-18)

* Fixed bug which would cause layoutless pages to be outputted incorrectly

## 1.1.2 (2007-05-17)

* Backup files (files ending with a “~”) are now ignored
* Fixed bug which would cause subpages not to be generated correctly

## 1.1 (2007-05-08)

* Added support for nested layouts
* Added coloured logging
* `@page` now hold the page that is currently being processed
* Index files are now called “content” files and are now named after the directory they are in [Colin Barrett]
* It is now possible to access `@page` in the page’s content file

## 1.0.1 (2007-05-05)

* Fixed a bug which would cause a “no such template” error to be displayed when the template existed but compiling it would raise an exception
* Fixed bug which would cause pages not to be sorted by order before compiling

## 1.0 (2007-05-03)

* Initial release<|MERGE_RESOLUTION|>--- conflicted
+++ resolved
@@ -1,6 +1,5 @@
 # nanoc news
 
-<<<<<<< HEAD
 ## 3.4 (???)
 
 Extensions:
@@ -8,14 +7,11 @@
 * Added `:yield` key for Mustache filter
 * Added Handebars filter
 
-## 3.3.4 (???)
-=======
 ## 3.3.5 (2012-04-23)
 
 * Fixed issue with relative_link_to not working properly
 
 ## 3.3.4 (2012-04-23)
->>>>>>> 8d9edf85
 
 * Fixed bug which caused the compilation stack to be empty
 * Restored Ruby 1.8 compatibility
