PATH
  remote: .
  specs:
    nanoc (4.0.0a1)
      cri (~> 2.3)

GEM
  remote: https://rubygems.org/
  specs:
    RedCloth (4.2.9)
    RedCloth (4.2.9-java)
    adsf (1.2.0)
      rack (>= 1.0.0)
    ast (1.1.0)
    bluecloth (2.2.0)
    builder (3.2.2)
    celluloid (0.15.2)
      timers (~> 1.1.0)
    celluloid-io (0.15.0)
      celluloid (>= 0.15.0)
      nio4r (>= 0.5.0)
    chunky_png (1.3.0)
    coderay (1.1.0)
    coffee-script (2.2.0)
      coffee-script-source
      execjs
    coffee-script-source (1.7.0)
    colored (1.2)
    columnize (0.3.6)
    commonjs (0.2.7)
    compass (0.12.5)
      chunky_png (~> 1.2)
      fssm (>= 0.2.7)
<<<<<<< HEAD
      sass (~> 3.2.17)
    cri (2.5.0)
      colored (>= 1.2)
    debugger (1.6.6)
      columnize (>= 0.3.1)
      debugger-linecache (~> 1.2.0)
      debugger-ruby_core_source (~> 1.3.2)
    debugger-linecache (1.2.0)
    debugger-ruby_core_source (1.3.2)
=======
      sass (~> 3.2.19)
    coveralls (0.7.0)
      multi_json (~> 1.3)
      rest-client
      simplecov (>= 0.7)
      term-ansicolor
      thor
    cri (2.6.0)
      colored (~> 1.2)
    docile (1.1.3)
>>>>>>> 3eeebe21
    erubis (2.7.0)
    excon (0.32.1)
    execjs (2.0.2)
    ffi (1.9.3)
    ffi (1.9.3-java)
    fog (1.21.0)
      fog-brightbox
      fog-core (~> 1.21, >= 1.21.1)
      fog-json
      nokogiri (~> 1.5, >= 1.5.11)
    fog-brightbox (0.0.2)
      fog-core
      fog-json
    fog-core (1.21.1)
      builder
      excon (~> 0.32)
      formatador (~> 0.2.0)
      mime-types
      net-scp (~> 1.1)
      net-ssh (>= 2.1.3)
    fog-json (1.0.0)
      multi_json (~> 1.0)
    formatador (0.2.4)
    fssm (0.2.10)
    haml (4.0.5)
      tilt
    handlebars (0.6.0)
      handlebars-source (~> 1.3.0)
      therubyracer (~> 0.12.0)
    handlebars-source (1.3.0)
    json (1.8.1)
    json (1.8.1-java)
    kramdown (1.3.3)
    less (2.5.0)
      commonjs (~> 0.2.7)
    libv8 (3.16.14.3)
    listen (2.7.1)
      celluloid (>= 0.15.2)
      celluloid-io (>= 0.15.0)
      rb-fsevent (>= 0.9.3)
      rb-inotify (>= 0.9)
    markaby (0.8.0)
      builder
    maruku (0.7.1)
    metaclass (0.0.4)
    method_source (0.8.2)
    mime-types (2.2)
    minitest (5.3.1)
    mocha (1.0.0)
      metaclass (~> 0.0.1)
    multi_json (1.9.2)
    mustache (0.99.5)
    net-scp (1.2.0)
      net-ssh (>= 2.6.5)
    net-ssh (2.8.0)
    nio4r (1.0.0)
    nio4r (1.0.0-java)
    nokogiri (1.5.11)
    nokogiri (1.5.11-java)
    pandoc-ruby (0.7.5)
    parser (2.1.7)
      ast (~> 1.1)
      slop (~> 3.4, >= 3.4.5)
    posix-spawn (0.3.8)
    powerpack (0.0.9)
    pry (0.9.12.6)
      coderay (~> 1.0)
      method_source (~> 0.8)
      slop (~> 3.4)
    pry (0.9.12.6-java)
      coderay (~> 1.0)
      method_source (~> 0.8)
      slop (~> 3.4)
      spoon (~> 0.0)
    pygments.rb (0.5.4)
      posix-spawn (~> 0.3.6)
      yajl-ruby (~> 1.1.0)
    rack (1.5.2)
    rainbow (2.0.0)
    rainpress (1.0)
    rake (10.2.2)
    rb-fsevent (0.9.4)
    rb-inotify (0.9.3)
      ffi (>= 0.5.0)
    rdiscount (2.1.7.1)
    rdoc (4.1.1)
      json (~> 1.4)
    redcarpet (3.1.1)
    ref (1.0.5)
    rouge (1.3.3)
    rubocop (0.20.1)
      json (>= 1.7.7, < 2)
      parser (~> 2.1.7)
      powerpack (~> 0.0.6)
      rainbow (>= 1.99.1, < 3.0)
      ruby-progressbar (~> 1.4)
    ruby-progressbar (1.4.2)
    rubypants (0.2.0)
<<<<<<< HEAD
    sass (3.2.18)
=======
    sass (3.2.19)
    simplecov (0.8.2)
      docile (~> 1.1.0)
      multi_json
      simplecov-html (~> 0.8.0)
    simplecov-html (0.8.0)
>>>>>>> 3eeebe21
    slim (2.0.2)
      temple (~> 0.6.6)
      tilt (>= 1.3.3, < 2.1)
    slop (3.5.0)
<<<<<<< HEAD
    sqlite3 (1.3.9)
    systemu (2.6.4)
=======
    spoon (0.0.4)
      ffi
>>>>>>> 3eeebe21
    temple (0.6.7)
    therubyracer (0.12.1)
      libv8 (~> 3.16.14.0)
      ref
<<<<<<< HEAD
    tilt (2.0.1)
    timers (1.1.0)
=======
    thor (0.19.1)
    tilt (2.0.1)
    timers (1.1.0)
    tins (1.1.0)
>>>>>>> 3eeebe21
    typogruby (1.0.16)
      rubypants
    uglifier (2.5.0)
      execjs (>= 0.3.0)
      json (>= 1.8.0)
    w3c_validators (1.2)
      json
      nokogiri
    yajl-ruby (1.1.0)
    yard (0.8.7.4)
    yuicompressor (1.3.3)

PLATFORMS
  java
  ruby

DEPENDENCIES
  RedCloth
  adsf
  bluecloth
  builder
  bundler (~> 1.5)
  coderay
  coffee-script
  compass
  debugger
  erubis
  fog
  haml
  handlebars
  kramdown
  less (~> 2.0)
  listen
  markaby
  maruku
  mime-types
  minitest (~> 5.0)
  mocha
  mustache
  nanoc!
  nokogiri (~> 1.5.5)
  pandoc-ruby
  pry
  pygments.rb
  rack
  rainpress
  rake
  rdiscount
  rdoc
  redcarpet
  rouge
  rubocop
  rubypants
  sass (~> 3.2.2)
  slim
<<<<<<< HEAD
  sqlite3
  systemu
=======
>>>>>>> 3eeebe21
  typogruby
  uglifier
  w3c_validators
  yard
  yuicompressor<|MERGE_RESOLUTION|>--- conflicted
+++ resolved
@@ -31,30 +31,17 @@
     compass (0.12.5)
       chunky_png (~> 1.2)
       fssm (>= 0.2.7)
-<<<<<<< HEAD
-      sass (~> 3.2.17)
-    cri (2.5.0)
-      colored (>= 1.2)
+      sass (~> 3.2.19)
+    cri (2.6.0)
+      colored (~> 1.2)
     debugger (1.6.6)
       columnize (>= 0.3.1)
       debugger-linecache (~> 1.2.0)
       debugger-ruby_core_source (~> 1.3.2)
     debugger-linecache (1.2.0)
     debugger-ruby_core_source (1.3.2)
-=======
-      sass (~> 3.2.19)
-    coveralls (0.7.0)
-      multi_json (~> 1.3)
-      rest-client
-      simplecov (>= 0.7)
-      term-ansicolor
-      thor
-    cri (2.6.0)
-      colored (~> 1.2)
-    docile (1.1.3)
->>>>>>> 3eeebe21
     erubis (2.7.0)
-    excon (0.32.1)
+    excon (0.33.0)
     execjs (2.0.2)
     ffi (1.9.3)
     ffi (1.9.3-java)
@@ -100,7 +87,7 @@
     metaclass (0.0.4)
     method_source (0.8.2)
     mime-types (2.2)
-    minitest (5.3.1)
+    minitest (5.3.3)
     mocha (1.0.0)
       metaclass (~> 0.0.1)
     multi_json (1.9.2)
@@ -151,40 +138,20 @@
       ruby-progressbar (~> 1.4)
     ruby-progressbar (1.4.2)
     rubypants (0.2.0)
-<<<<<<< HEAD
-    sass (3.2.18)
-=======
     sass (3.2.19)
-    simplecov (0.8.2)
-      docile (~> 1.1.0)
-      multi_json
-      simplecov-html (~> 0.8.0)
-    simplecov-html (0.8.0)
->>>>>>> 3eeebe21
     slim (2.0.2)
       temple (~> 0.6.6)
       tilt (>= 1.3.3, < 2.1)
     slop (3.5.0)
-<<<<<<< HEAD
-    sqlite3 (1.3.9)
-    systemu (2.6.4)
-=======
     spoon (0.0.4)
       ffi
->>>>>>> 3eeebe21
+    sqlite3 (1.3.9)
     temple (0.6.7)
     therubyracer (0.12.1)
       libv8 (~> 3.16.14.0)
       ref
-<<<<<<< HEAD
     tilt (2.0.1)
     timers (1.1.0)
-=======
-    thor (0.19.1)
-    tilt (2.0.1)
-    timers (1.1.0)
-    tins (1.1.0)
->>>>>>> 3eeebe21
     typogruby (1.0.16)
       rubypants
     uglifier (2.5.0)
@@ -240,11 +207,7 @@
   rubypants
   sass (~> 3.2.2)
   slim
-<<<<<<< HEAD
   sqlite3
-  systemu
-=======
->>>>>>> 3eeebe21
   typogruby
   uglifier
   w3c_validators
