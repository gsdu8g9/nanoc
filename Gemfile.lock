--- conflicted
+++ resolved
@@ -30,17 +30,7 @@
     compass (0.12.4)
       chunky_png (~> 1.2)
       fssm (>= 0.2.7)
-<<<<<<< HEAD
-      sass (~> 3.1)
-=======
       sass (~> 3.2.17)
-    coveralls (0.7.0)
-      multi_json (~> 1.3)
-      rest-client
-      simplecov (>= 0.7)
-      term-ansicolor
-      thor
->>>>>>> 0ba4198e
     cri (2.5.0)
       colored (>= 1.2)
     debugger (1.6.6)
@@ -94,7 +84,7 @@
     metaclass (0.0.4)
     method_source (0.8.2)
     mime-types (2.2)
-    minitest (5.3.0)
+    minitest (5.3.1)
     mocha (1.0.0)
       metaclass (~> 0.0.1)
     multi_json (1.9.2)
@@ -138,16 +128,7 @@
       ruby-progressbar (~> 1.4)
     ruby-progressbar (1.4.2)
     rubypants (0.2.0)
-<<<<<<< HEAD
-    sass (3.2.15)
-=======
-    sass (3.2.17)
-    simplecov (0.8.2)
-      docile (~> 1.1.0)
-      multi_json
-      simplecov-html (~> 0.8.0)
-    simplecov-html (0.8.0)
->>>>>>> 0ba4198e
+    sass (3.2.18)
     slim (2.0.2)
       temple (~> 0.6.6)
       tilt (>= 1.3.3, < 2.1)
@@ -158,15 +139,8 @@
     therubyracer (0.12.1)
       libv8 (~> 3.16.14.0)
       ref
-<<<<<<< HEAD
-    tilt (2.0.0)
-    timers (1.1.0)
-=======
-    thor (0.19.0)
     tilt (2.0.1)
     timers (1.1.0)
-    tins (1.0.1)
->>>>>>> 0ba4198e
     typogruby (1.0.16)
       rubypants
     uglifier (2.5.0)
@@ -176,7 +150,7 @@
       json
       nokogiri
     yajl-ruby (1.1.0)
-    yard (0.8.7.3)
+    yard (0.8.7.4)
     yuicompressor (1.3.3)
 
 PLATFORMS
