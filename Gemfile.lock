--- conflicted
+++ resolved
@@ -1,7 +1,7 @@
 PATH
   remote: .
   specs:
-    nanoc (3.5.1)
+    nanoc (3.6.0)
       cri (~> 2.3)
 
 GEM
@@ -52,14 +52,9 @@
     maruku (0.6.1)
       syntax (>= 1.0.0)
     metaclass (0.0.1)
-<<<<<<< HEAD
     method_source (0.8.1)
-    mime-types (1.19)
-    minitest (4.5.0)
-=======
     mime-types (1.21)
     minitest (4.6.1)
->>>>>>> b46a8db7
     mocha (0.13.2)
       metaclass (~> 0.0.1)
     multi_json (1.6.1)
@@ -70,7 +65,7 @@
     nokogiri (1.5.6)
     pandoc-ruby (0.6.0)
     posix-spawn (0.3.6)
-    pry (0.9.11.4)
+    pry (0.9.12)
       coderay (~> 1.0.5)
       method_source (~> 0.8)
       slop (~> 3.4)
