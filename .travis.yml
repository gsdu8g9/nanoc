language: ruby
rvm:
  - 2.1.1
  - 2.0.0
  - 1.9.3
<<<<<<< HEAD
  - jruby-19mode
  - rbx-2.2.1
=======
  - 1.8.7
  - rbx-2.2.6
>>>>>>> 02be2a55
matrix:
  include:
    - rvm: jruby-1.7.11
      env: DISABLE_NOKOGIRI=1
    - rvm: jruby-1.7.11
      env: ""
  allow_failures:
    - rvm: jruby-1.7.11
      env: ""
    - rvm: rbx-2.2.6
    - rvm: 1.8.7
notifications:
  irc:
    channels:
      - "chat.freenode.net#nanoc"
    template:
      - "%{repository}/%{branch} %{commit} %{author}: %{message}"
    use_notice: true
    skip_join: true<|MERGE_RESOLUTION|>--- conflicted
+++ resolved
@@ -3,13 +3,7 @@
   - 2.1.1
   - 2.0.0
   - 1.9.3
-<<<<<<< HEAD
-  - jruby-19mode
-  - rbx-2.2.1
-=======
-  - 1.8.7
   - rbx-2.2.6
->>>>>>> 02be2a55
 matrix:
   include:
     - rvm: jruby-1.7.11
