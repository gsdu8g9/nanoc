--- conflicted
+++ resolved
@@ -40,10 +40,7 @@
 gem 'uglifier'
 gem 'w3c_validators'
 gem 'yuicompressor'
-<<<<<<< HEAD
+gem 'rubocop', :github => 'bbatsov/rubocop'
 
 # disabled until colorize/colored issue is fixed
-#gem 'coveralls', :require => false
-=======
-gem 'rubocop', :github => 'bbatsov/rubocop'
->>>>>>> aea19028
+#gem 'coveralls', :require => false