--- conflicted
+++ resolved
@@ -38,11 +38,7 @@
 gem 'rubypants'
 gem 'sass', '~> 3.2.2'
 gem 'slim'
-<<<<<<< HEAD
 gem 'sqlite3'
-gem 'systemu'
-=======
->>>>>>> 3eeebe21
 gem 'typogruby'
 gem 'uglifier'
 gem 'w3c_validators'
