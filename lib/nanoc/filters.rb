# encoding: utf-8

module Nanoc::Filters

  autoload 'AsciiDoc',        'nanoc/filters/asciidoc'
  autoload 'BlueCloth',       'nanoc/filters/bluecloth'
  autoload 'CodeRay',         'nanoc/filters/coderay'
  autoload 'ColorizeSyntax',  'nanoc/filters/colorize_syntax'
  autoload 'CoffeeScript',    'nanoc/filters/coffeescript'
  autoload 'ERB',             'nanoc/filters/erb'
  autoload 'Erubis',          'nanoc/filters/erubis'
  autoload 'Haml',            'nanoc/filters/haml'
  autoload 'Kramdown',        'nanoc/filters/kramdown'
  autoload 'Less',            'nanoc/filters/less'
  autoload 'Markaby',         'nanoc/filters/markaby'
  autoload 'Maruku',          'nanoc/filters/maruku'
  autoload 'Mustache',        'nanoc/filters/mustache'
  autoload 'Rainpress',       'nanoc/filters/rainpress'
  autoload 'RDiscount',       'nanoc/filters/rdiscount'
  autoload 'RDoc',            'nanoc/filters/rdoc'
  autoload 'Redcarpet',       'nanoc/filters/redcarpet'
  autoload 'RedCloth',        'nanoc/filters/redcloth'
  autoload 'RelativizePaths', 'nanoc/filters/relativize_paths'
  autoload 'RubyPants',       'nanoc/filters/rubypants'
  autoload 'Sass',            'nanoc/filters/sass'
  autoload 'Slim',            'nanoc/filters/slim'
  autoload 'Typogruby',       'nanoc/filters/typogruby'
  autoload 'UglifyJS',        'nanoc/filters/uglify_js'
<<<<<<< HEAD
  autoload 'YUICompressor',   'nanoc/filters/yui_compressor'
=======
  autoload 'XSL',             'nanoc/filters/xsl'
>>>>>>> 7fa0bdf8

  Nanoc::Filter.register '::Nanoc::Filters::AsciiDoc',        :asciidoc
  Nanoc::Filter.register '::Nanoc::Filters::BlueCloth',       :bluecloth
  Nanoc::Filter.register '::Nanoc::Filters::CodeRay',         :coderay
  Nanoc::Filter.register '::Nanoc::Filters::ColorizeSyntax',  :colorize_syntax
  Nanoc::Filter.register '::Nanoc::Filters::CoffeeScript',    :coffeescript
  Nanoc::Filter.register '::Nanoc::Filters::ERB',             :erb
  Nanoc::Filter.register '::Nanoc::Filters::Erubis',          :erubis
  Nanoc::Filter.register '::Nanoc::Filters::Haml',            :haml
  Nanoc::Filter.register '::Nanoc::Filters::Kramdown',        :kramdown
  Nanoc::Filter.register '::Nanoc::Filters::Less',            :less
  Nanoc::Filter.register '::Nanoc::Filters::Markaby',         :markaby
  Nanoc::Filter.register '::Nanoc::Filters::Maruku',          :maruku
  Nanoc::Filter.register '::Nanoc::Filters::Mustache',        :mustache
  Nanoc::Filter.register '::Nanoc::Filters::Rainpress',       :rainpress
  Nanoc::Filter.register '::Nanoc::Filters::RDiscount',       :rdiscount
  Nanoc::Filter.register '::Nanoc::Filters::RDoc',            :rdoc
  Nanoc::Filter.register '::Nanoc::Filters::Redcarpet',       :redcarpet
  Nanoc::Filter.register '::Nanoc::Filters::RedCloth',        :redcloth
  Nanoc::Filter.register '::Nanoc::Filters::RelativizePaths', :relativize_paths
  Nanoc::Filter.register '::Nanoc::Filters::RubyPants',       :rubypants
  Nanoc::Filter.register '::Nanoc::Filters::Sass',            :sass
  Nanoc::Filter.register '::Nanoc::Filters::Slim',            :slim
  Nanoc::Filter.register '::Nanoc::Filters::Typogruby',       :typogruby
  Nanoc::Filter.register '::Nanoc::Filters::UglifyJS',        :uglify_js
<<<<<<< HEAD
  Nanoc::Filter.register '::Nanoc::Filters::YUICompressor',   :yui_compressor
=======
  Nanoc::Filter.register '::Nanoc::Filters::XSL',             :xsl
>>>>>>> 7fa0bdf8

end<|MERGE_RESOLUTION|>--- conflicted
+++ resolved
@@ -26,11 +26,8 @@
   autoload 'Slim',            'nanoc/filters/slim'
   autoload 'Typogruby',       'nanoc/filters/typogruby'
   autoload 'UglifyJS',        'nanoc/filters/uglify_js'
-<<<<<<< HEAD
+  autoload 'XSL',             'nanoc/filters/xsl'
   autoload 'YUICompressor',   'nanoc/filters/yui_compressor'
-=======
-  autoload 'XSL',             'nanoc/filters/xsl'
->>>>>>> 7fa0bdf8
 
   Nanoc::Filter.register '::Nanoc::Filters::AsciiDoc',        :asciidoc
   Nanoc::Filter.register '::Nanoc::Filters::BlueCloth',       :bluecloth
@@ -56,10 +53,7 @@
   Nanoc::Filter.register '::Nanoc::Filters::Slim',            :slim
   Nanoc::Filter.register '::Nanoc::Filters::Typogruby',       :typogruby
   Nanoc::Filter.register '::Nanoc::Filters::UglifyJS',        :uglify_js
-<<<<<<< HEAD
+  Nanoc::Filter.register '::Nanoc::Filters::XSL',             :xsl
   Nanoc::Filter.register '::Nanoc::Filters::YUICompressor',   :yui_compressor
-=======
-  Nanoc::Filter.register '::Nanoc::Filters::XSL',             :xsl
->>>>>>> 7fa0bdf8
 
 end