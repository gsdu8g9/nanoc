# encoding: utf-8

module Nanoc::Extra
<<<<<<< HEAD
=======

  autoload 'AutoCompiler',      'nanoc/extra/auto_compiler'
  autoload 'Checking',          'nanoc/extra/checking'
  autoload 'CHiCk',             'nanoc/extra/chick'
  autoload 'FilesystemTools',   'nanoc/extra/filesystem_tools'
  autoload 'LinkCollector',     'nanoc/extra/link_collector.rb'
  autoload 'Pruner',            'nanoc/extra/pruner'
  autoload 'Validators',        'nanoc/extra/validators'
  autoload 'Piper',             'nanoc/extra/piper'

  # Deprecated; use {Nanoc::Context} instead
  # TODO [in nanoc 4.0] remove me
  Context = ::Nanoc::Context

  # Deprecated
  # TODO [in nanoc 4.0] remove me
  autoload 'FileProxy',         'nanoc/extra/file_proxy'

>>>>>>> 3eeebe21
end

require 'nanoc/extra/core_ext'
require 'nanoc/extra/deployer'
require 'nanoc/extra/deployers'
require 'nanoc/extra/filesystem_tools'
require 'nanoc/extra/checking'
require 'nanoc/extra/link_collector'
require 'nanoc/extra/pruner'<|MERGE_RESOLUTION|>--- conflicted
+++ resolved
@@ -1,27 +1,6 @@
 # encoding: utf-8
 
 module Nanoc::Extra
-<<<<<<< HEAD
-=======
-
-  autoload 'AutoCompiler',      'nanoc/extra/auto_compiler'
-  autoload 'Checking',          'nanoc/extra/checking'
-  autoload 'CHiCk',             'nanoc/extra/chick'
-  autoload 'FilesystemTools',   'nanoc/extra/filesystem_tools'
-  autoload 'LinkCollector',     'nanoc/extra/link_collector.rb'
-  autoload 'Pruner',            'nanoc/extra/pruner'
-  autoload 'Validators',        'nanoc/extra/validators'
-  autoload 'Piper',             'nanoc/extra/piper'
-
-  # Deprecated; use {Nanoc::Context} instead
-  # TODO [in nanoc 4.0] remove me
-  Context = ::Nanoc::Context
-
-  # Deprecated
-  # TODO [in nanoc 4.0] remove me
-  autoload 'FileProxy',         'nanoc/extra/file_proxy'
-
->>>>>>> 3eeebe21
 end
 
 require 'nanoc/extra/core_ext'
@@ -30,4 +9,5 @@
 require 'nanoc/extra/filesystem_tools'
 require 'nanoc/extra/checking'
 require 'nanoc/extra/link_collector'
-require 'nanoc/extra/pruner'+require 'nanoc/extra/pruner'
+require 'nanoc/extra/piper'