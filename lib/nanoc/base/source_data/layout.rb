# encoding: utf-8

module Nanoc

  # Represents a layout in a nanoc site. It has content, attributes, an
  # identifier and a modification time (to speed up compilation).
  class Layout

    extend Nanoc::Memoization

    # @return [String] The raw content of this layout
    attr_reader :raw_content

    # @return [Hash] This layout's attributes
    attr_reader :attributes

    # @return [String] This layout's identifier, starting and ending with a
    #   slash
    attr_accessor :identifier

    # Creates a new layout.
    #
    # @param [String] raw_content The raw content of this layout.
    #
    # @param [Hash] attributes A hash containing this layout's attributes.
    #
    # @param [String] identifier This layout's identifier.
    #
    # @param [Time, Hash] params Extra parameters. For backwards
    #   compatibility, this can be a Time instance indicating the time when
    #   this layout was last modified (mtime).
    def initialize(raw_content, attributes, identifier, params=nil)
      if identifier.is_a?(String)
        identifier = Nanoc::Identifier.from_string(identifier)
      end

      @raw_content  = raw_content
      @attributes   = attributes.symbolize_keys_recursively
<<<<<<< HEAD
      @identifier   = identifier.cleaned_identifier.freeze
=======
      @identifier   = identifier
>>>>>>> 0f58ca2d
    end

    # Requests the attribute with the given key.
    #
    # @param [Symbol] key The name of the attribute to fetch.
    #
    # @return [Object] The value of the requested attribute.
    def [](key)
      @attributes[key]
    end

    # Returns the type of this object. Will always return `:layout`, because
    # this is a layout. For items, this method returns `:item`.
    #
    # @api private
    #
    # @return [Symbol] :layout
    def type
      :layout
    end

    # Prevents all further modifications to the layout.
    #
    # @return [void]
    def freeze
      attributes.freeze_recursively
      identifier.freeze
      raw_content.freeze
    end

    # Returns an object that can be used for uniquely identifying objects.
    #
    # @api private
    #
    # @return [Object] An unique reference to this object
    def reference
      [ type, self.identifier ]
    end

    def inspect
      "<#{self.class} identifier=\"#{self.identifier}\">"
    end

    # @return [String] The checksum for this object. If its contents change,
    #   the checksum will change as well.
    def checksum
      attributes = @attributes.dup
      attributes.delete(:file)
      @raw_content.checksum + ',' + attributes.checksum
    end
    memoize :checksum

    def hash
      self.class.hash ^ self.identifier.hash
    end

    def eql?(other)
      self.class == other.class && self.identifier == other.identifier
    end

    def ==(other)
      self.eql?(other)
    end

    def marshal_dump
      [
        @raw_content,
        @attributes,
        @identifier
      ]
    end

    def marshal_load(source)
      @raw_content,
      @attributes,
      @identifier = *source
    end

  end

end<|MERGE_RESOLUTION|>--- conflicted
+++ resolved
@@ -36,11 +36,7 @@
 
       @raw_content  = raw_content
       @attributes   = attributes.symbolize_keys_recursively
-<<<<<<< HEAD
-      @identifier   = identifier.cleaned_identifier.freeze
-=======
       @identifier   = identifier
->>>>>>> 0f58ca2d
     end
 
     # Requests the attribute with the given key.
