# encoding: utf-8

module Nanoc

  # Represents a layout in a nanoc site. It has content, attributes, an
  # identifier and a modification time (to speed up compilation).
  class Layout

    extend Nanoc::Memoization

    # @return [String] The raw content of this layout
    attr_reader :raw_content

    # TODO document
    attr_accessor :raw_filename

    # @return [Hash] This layout's attributes
    attr_reader :attributes

    # @return [String] This layout's identifier, starting and ending with a
    #   slash
    attr_accessor :identifier

    # Creates a new layout.
    #
    # @param [String] raw_content The raw content of this layout.
    #
    # @param [Hash] attributes A hash containing this layout's attributes.
    #
    # @param [String] identifier This layout's identifier.
    #
    # @param [Time, Hash] params Extra parameters. For backwards
    #   compatibility, this can be a Time instance indicating the time when
    #   this layout was last modified (mtime).
    def initialize(raw_content, attributes, identifier, params=nil)
      if identifier.is_a?(String)
        identifier = Nanoc::Identifier.from_string(identifier)
      end

      @raw_content  = raw_content
      @attributes   = attributes.symbolize_keys_recursively
<<<<<<< HEAD
      @identifier   = identifier.freeze
=======
      @identifier   = identifier
>>>>>>> 060daf9b
    end

    # Requests the attribute with the given key.
    #
    # @param [Symbol] key The name of the attribute to fetch.
    #
    # @return [Object] The value of the requested attribute.
    def [](key)
      @attributes[key]
    end

    # Returns the type of this object. Will always return `:layout`, because
    # this is a layout. For items, this method returns `:item`.
    #
    # @api private
    #
    # @return [Symbol] :layout
    def type
      :layout
    end

    # Prevents all further modifications to the layout.
    #
    # @return [void]
    def freeze
      attributes.freeze_recursively
      identifier.freeze
      raw_content.freeze
    end

    # Returns an object that can be used for uniquely identifying objects.
    #
    # @api private
    #
    # @return [Object] An unique reference to this object
    def reference
      [ type, self.identifier ]
    end

    def inspect
      "<#{self.class} identifier=\"#{self.identifier}\">"
    end

    # @return [String] The checksum for this object. If its contents change,
    #   the checksum will change as well.
    def checksum
      attributes = @attributes.dup
      attributes.delete(:file)
      @raw_content.checksum + ',' + attributes.checksum
    end
    memoize :checksum

    def hash
      self.class.hash ^ self.identifier.hash
    end

    def eql?(other)
      self.class == other.class && self.identifier == other.identifier
    end

    def ==(other)
      self.eql?(other)
    end

    def marshal_dump
      [
        @raw_content,
        @attributes,
        @identifier
      ]
    end

    def marshal_load(source)
      @raw_content,
      @attributes,
      @identifier = *source
    end

  end

end<|MERGE_RESOLUTION|>--- conflicted
+++ resolved
@@ -39,11 +39,7 @@
 
       @raw_content  = raw_content
       @attributes   = attributes.symbolize_keys_recursively
-<<<<<<< HEAD
-      @identifier   = identifier.freeze
-=======
       @identifier   = identifier
->>>>>>> 060daf9b
     end
 
     # Requests the attribute with the given key.
