--- conflicted
+++ resolved
@@ -355,7 +355,6 @@
       end
     end
 
-<<<<<<< HEAD
     # Loads a configuration file.
     def load_config(config_path)
       YAML.load_file(config_path).symbolize_keys_recursively
@@ -376,7 +375,9 @@
         apply_parent_config(parent_config, config_paths + [config_path]).merge(config)
       else
         config
-=======
+      end
+    end
+
     def ensure_identifier_uniqueness(objects, type)
       seen = Set.new
       objects.each do |obj|
@@ -384,7 +385,6 @@
           raise Nanoc::Errors::DuplicateIdentifier.new(obj.identifier, type)
         end
         seen << obj.identifier
->>>>>>> 2f11d326
       end
     end
 
