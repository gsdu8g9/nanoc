--- conflicted
+++ resolved
@@ -214,16 +214,12 @@
         class_or_name
       end
     end
-<<<<<<< HEAD
+    memoize :resolve
 
     def name_for_class(klass)
       klass.to_s.sub(/^(::)?/, '::')
     end
 
-=======
-    memoize :resolve
-  
->>>>>>> c06916c1
   end
 
   # @deprecated Use {Nanoc::PluginRegistry.instance} instead
