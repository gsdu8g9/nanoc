# encoding: utf-8

module Nanoc

  # Keeps track of the rules in a site.
  #
  # @api private
  class RulesCollection

    extend Nanoc::Memoization

    # @return [Array<Nanoc::Rule>] The list of item compilation rules that
    #   will be used to compile items.
    attr_reader :item_compilation_rules

    # @return [Array<Nanoc::Rule>] The list of routing rules that will be
    #   used to give all items a path.
    attr_reader :item_routing_rules

    # The hash containing layout-to-filter mapping rules. This hash is
    # ordered: iterating over the hash will happen in insertion order.
    #
    # @return [Hash] The layout-to-filter mapping rules
    attr_reader :layout_filter_mapping

    # @return [Proc] The code block that will be executed after all data is
    #   loaded but before the site is compiled
    attr_accessor :preprocessor

    def initialize
      @item_compilation_rules  = []
      @item_routing_rules      = []
      @layout_filter_mapping   = {}
    end

    # Add the given rule to the list of item compilation rules.
    #
    # @param [Nanoc::Rule] rule The item compilation rule to add
    #
    # @return [void]
    def add_item_compilation_rule(rule)
      @item_compilation_rules << rule
    end

    # Add the given rule to the list of item routing rules.
    #
    # @param [Nanoc::Rule] rule The item routing rule to add
    #
    # @return [void]
    def add_item_routing_rule(rule)
      @item_routing_rules << rule
    end

    # @param [Nanoc::Item] item The item for which the compilation rules
    #   should be retrieved
    #
    # @return [Array] The list of item compilation rules for the given item
    def item_compilation_rules_for(item)
      @item_compilation_rules.select { |r| r.applicable_to?(item) }
    end

<<<<<<< HEAD
    # Loads this site’s rules.
    #
    # @return [void]
    def load
      # Find rules file
      rules_filenames = [ 'Rules', 'rules', 'Rules.rb', 'rules.rb' ]
      rules_filename = rules_filenames.find { |f| File.file?(f) }
      raise Nanoc::Errors::NoRulesFileFound.new if rules_filename.nil?

      # Get rule data
      @data = File.read(rules_filename)

      # Load DSL
      dsl.instance_eval(@data, "./#{rules_filename}")
    end

    # Unloads this site’s rules.
    #
    # @return [void]
    def unload
      @item_compilation_rules  = []
      @item_routing_rules      = []
      @layout_filter_mapping   = {}
    end

=======
>>>>>>> 060daf9b
    # Finds the first matching compilation rule for the given item
    # representation.
    #
    # @param [Nanoc::ItemRep] rep The item rep for which to fetch the rule
    #
    # @return [Nanoc::Rule, nil] The compilation rule for the given item rep,
    #   or nil if no rules have been found
    def compilation_rule_for(rep)
      @item_compilation_rules.find do |rule|
        rule.applicable_to?(rep.item) && rule.rep_name == rep.name
      end
    end

    # Finds the first matching routing rule for the given item representation.
    #
    # @param [Nanoc::ItemRep] rep The item rep for which to fetch the rule
    #
    # @return [Nanoc::Rule, nil] The routing rule for the given item rep, or
    #   nil if no rules have been found
    def routing_rule_for(rep)
      @item_routing_rules.find do |rule|
        rule.applicable_to?(rep.item) && rule.rep_name == rep.name
      end
    end

    # Returns the list of routing rules that can be applied to the given item
    # representation. For each snapshot, the first matching rule will be
    # returned. The result is a hash containing the corresponding rule for
    # each snapshot.
    #
    # @param [Nanoc::ItemRep] rep The item rep for which to fetch the rules
    #
    # @return [Hash<Symbol, Nanoc::Rule>] The routing rules for the given rep
    def routing_rules_for(rep)
      rules = {}
      @item_routing_rules.each do |rule|
        next if !rule.applicable_to?(rep.item)
        next if rule.rep_name != rep.name
        next if rules.has_key?(rule.snapshot_name)

        rules[rule.snapshot_name] = rule
      end
      rules
    end

    # Finds the filter name and arguments to use for the given layout.
    #
    # @param [Nanoc::Layout] layout The layout for which to fetch the filter.
    #
    # @return [Array, nil] A tuple containing the filter name and the filter 
    #   arguments for the given layout.
    def filter_for_layout(layout)
      @layout_filter_mapping.each_pair do |layout_pattern, filter_name_and_args|
        # FIXME to_s should not be necessary
        return filter_name_and_args if layout.identifier.to_s =~ layout_pattern
      end
      nil
    end

    # Returns an object that can be used for uniquely identifying objects.
    #
    # @return [Object] An unique reference to this object
    def reference
      :rules
    end

    def inspect
      "<#{self.class}>"
    end

  end

end<|MERGE_RESOLUTION|>--- conflicted
+++ resolved
@@ -59,34 +59,6 @@
       @item_compilation_rules.select { |r| r.applicable_to?(item) }
     end
 
-<<<<<<< HEAD
-    # Loads this site’s rules.
-    #
-    # @return [void]
-    def load
-      # Find rules file
-      rules_filenames = [ 'Rules', 'rules', 'Rules.rb', 'rules.rb' ]
-      rules_filename = rules_filenames.find { |f| File.file?(f) }
-      raise Nanoc::Errors::NoRulesFileFound.new if rules_filename.nil?
-
-      # Get rule data
-      @data = File.read(rules_filename)
-
-      # Load DSL
-      dsl.instance_eval(@data, "./#{rules_filename}")
-    end
-
-    # Unloads this site’s rules.
-    #
-    # @return [void]
-    def unload
-      @item_compilation_rules  = []
-      @item_routing_rules      = []
-      @layout_filter_mapping   = {}
-    end
-
-=======
->>>>>>> 060daf9b
     # Finds the first matching compilation rule for the given item
     # representation.
     #
