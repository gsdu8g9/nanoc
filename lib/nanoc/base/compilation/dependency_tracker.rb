--- conflicted
+++ resolved
@@ -163,19 +163,6 @@
       @graph.delete_edges_to(object)
     end
 
-<<<<<<< HEAD
-=======
-    # @deprecated Use {#store} instead
-    def store_graph
-      store
-    end
-
-    # @deprecated Use {#load} instead
-    def load_graph
-      load
-    end
-
->>>>>>> aea19028
     # @see Nanoc::Store#unload
     def unload
       @graph = Nanoc::DirectedGraph.new([ nil ] + @objects)
