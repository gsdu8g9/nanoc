--- conflicted
+++ resolved
@@ -132,22 +132,13 @@
     #   operation
     #
     # @api private
-<<<<<<< HEAD
     def assigns_for(rep, dependency_tracker)
-      if rep.binary?
-        content_or_filename_assigns = { filename: rep.snapshot_contents[:last].filename }
-      else
-        content_or_filename_assigns = { content: rep.snapshot_contents[:last].string }
-      end
-=======
-    def assigns_for(rep)
       content_or_filename_assigns =
         if rep.binary?
           { filename: rep.snapshot_contents[:last].filename }
         else
           { content: rep.snapshot_contents[:last].string }
         end
->>>>>>> 5953b4c3
 
       view_context = create_view_context(dependency_tracker)
 
