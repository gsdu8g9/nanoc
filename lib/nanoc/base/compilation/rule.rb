# encoding: utf-8

module Nanoc
  # Contains the processing information for a item.
  class Rule
    # @return [Regexp] The regex that determines which items this rule can be
    #   applied to. This rule can be applied to items with a identifier
    #   matching this regex.
    attr_reader :identifier_regex

    # @return [Symbol] The name of the representation that will be compiled
    #   using this rule
    attr_reader :rep_name

    # @return [Symbol] The name of the snapshot this rule will apply to.
    #   Ignored for compilation rules, but used for routing rules.
    #
    # @since 3.2.0
    attr_reader :snapshot_name

    # Creates a new item compilation rule with the given identifier regex,
    # compiler and block. The block will be called during compilation with the
    # item rep as its argument.
    #
    # @param [Regexp] identifier_regex A regular expression that will be used
    #   to determine whether this rule is applicable to certain items.
    #
    # @param [String, Symbol] rep_name The name of the item representation
    #   where this rule can be applied to
    #
    # @param [Proc] block A block that will be called when matching items are
    #   compiled
    #
    # @option params [Symbol, nil] :snapshot (nil) The name of the snapshot
    #   this rule will apply to. Ignored for compilation rules, but used for
    #   routing rules.
    def initialize(identifier_regex, rep_name, block, params = {})
      @identifier_regex = identifier_regex
      @rep_name         = rep_name.to_sym
      @snapshot_name    = params[:snapshot_name]

      @block = block
    end

    # @param [Nanoc::Item] item The item to check
    #
    # @return [Boolean] true if this rule can be applied to the given item
    #   rep, false otherwise
    def applicable_to?(item)
      item.identifier =~ @identifier_regex
    end

    # Applies this rule to the given item rep.
    #
    # @param [Nanoc::ItemRep] rep The item representation where this rule
    #   should be applied to
    #
    # @option params [Nanoc::Compiler] :compiler The compiler
    #
    # @raise [ArgumentError] if no compiler is passed
    #
    # @return [void]
    def apply_to(rep, params = {})
      compiler = params.fetch(:compiler) do
        raise ArgumentError, 'Required :compiler option is missing'
      end
      rep = Nanoc::ItemRepProxy.new(rep, compiler) unless rep.proxy?
<<<<<<< HEAD
      Nanoc::RuleContext.new(
        :rep      => rep,
        :compiler => compiler
      ).instance_exec(
        matches(rep.item.identifier),
        &@block
      )
    end

    protected

    # Matches the rule regexp against items identifier and gives back group
    # captures if any
    #
    # @param String items identifier to check
    #
    # @return [nil, Array] array of group captures if any
    def matches(identifier)
      matches = @identifier_regex.match(identifier)
      matches && matches.captures
=======
      Nanoc::RuleContext.new(rep: rep, compiler: compiler).instance_eval(&@block)
>>>>>>> bfd9fa42
    end
  end
end<|MERGE_RESOLUTION|>--- conflicted
+++ resolved
@@ -65,14 +65,8 @@
         raise ArgumentError, 'Required :compiler option is missing'
       end
       rep = Nanoc::ItemRepProxy.new(rep, compiler) unless rep.proxy?
-<<<<<<< HEAD
-      Nanoc::RuleContext.new(
-        :rep      => rep,
-        :compiler => compiler
-      ).instance_exec(
-        matches(rep.item.identifier),
-        &@block
-      )
+      context = Nanoc::RuleContext.new(rep: rep, compiler: compiler)
+      context.instance_exec(matches(rep.item.identifier), &@block)
     end
 
     protected
@@ -86,9 +80,6 @@
     def matches(identifier)
       matches = @identifier_regex.match(identifier)
       matches && matches.captures
-=======
-      Nanoc::RuleContext.new(rep: rep, compiler: compiler).instance_eval(&@block)
->>>>>>> bfd9fa42
     end
   end
 end