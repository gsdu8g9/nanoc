--- conflicted
+++ resolved
@@ -48,20 +48,15 @@
     #
     # @return [Nanoc::ItemRepView] if an item rep with the given name was found
     def [](rep_name)
-<<<<<<< HEAD
-      res = @item_reps.find { |ir| ir.name == rep_name }
-      res && Nanoc::ItemRepView.new(res, @context)
-=======
       case rep_name
       when Symbol
         res = @item_reps.find { |ir| ir.name == rep_name }
-        res && Nanoc::ItemRepView.new(res)
+        res && Nanoc::ItemRepView.new(res, @context)
       when Fixnum
         raise ArgumentError, "expected ItemRepCollectionView#[] to be called with a symbol (you likely want `.reps[:default]` rather than `.reps[#{rep_name}]`)"
       else
         raise ArgumentError, 'expected ItemRepCollectionView#[] to be called with a symbol'
       end
->>>>>>> ffdcb4c2
     end
 
     # Return the item rep with the given name, or raises an exception if there
