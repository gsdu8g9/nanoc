--- conflicted
+++ resolved
@@ -1,8 +1,4 @@
 module Nanoc
   # The current Nanoc version.
-<<<<<<< HEAD
-  VERSION = '4.2.0'
-=======
-  VERSION = '4.1.1'.freeze
->>>>>>> 21e912df
+  VERSION = '4.2.0'.freeze
 end