--- conflicted
+++ resolved
@@ -20,11 +20,7 @@
       layouts = site.layouts
 
       # Get dependency tracker
-<<<<<<< HEAD
-      compiler = Nanoc::Compiler.new(self.site)
-=======
-      compiler = site.compiler
->>>>>>> aea19028
+      compiler = Nanoc::Compiler.new(site)
       compiler.load
       dependency_tracker = compiler.dependency_tracker
 
