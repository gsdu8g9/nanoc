--- conflicted
+++ resolved
@@ -114,22 +114,19 @@
 
       def tool
         @tool ||= begin
-<<<<<<< HEAD
           require 'terminal-notifier'
           'terminal-notify'
         rescue LoadError
-          TOOLS.find { |t| !`#{FIND_BINARY_COMMAND} #{t}`.empty? }
+          begin
+            TOOLS.find { |t| !`#{FIND_BINARY_COMMAND} #{t}`.empty? }
+          rescue Errno::ENOENT
+            nil
+          end
         end
       end
 
       def terminal_notify(message)
         TerminalNotifier.notify(message, :title => "nanoc")
-=======
-          TOOLS.find { |t| !`#{FIND_BINARY_COMMAND} #{t}`.empty? }
-        rescue Errno::ENOENT
-          nil
-        end
->>>>>>> 8e049258
       end
 
       def growlnotify(message)
