--- conflicted
+++ resolved
@@ -112,12 +112,6 @@
       end
 
     protected
-<<<<<<< HEAD
-=======
-
-      def on_windows?
-        @_on_windows ||= RUBY_PLATFORM =~ /mingw|mswin/
-      end
 
       def have_tool_nix?(tool)
         !`which #{tool}`.empty?
@@ -138,7 +132,6 @@
           self.have_tool_nix?(tool)
         end
       end
->>>>>>> 440b6de4
 
       def tool
         @tool ||= begin
