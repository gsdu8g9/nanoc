# encoding: utf-8

usage       'prune'
summary     'remove files not managed by nanoc from the output directory'
description <<-EOS
Find all files in the output directory that do not correspond to an item
managed by nanoc and remove them. Since this is a hazardous operation, an
additional `--yes` flag is needed as confirmation.

Also see the `auto_prune` configuration option in `nanoc.yaml` (`config.yaml`
for older nanoc sites), which will automatically prune after compilation.
EOS

flag :y, :yes,       'confirm deletion'
flag :n, :'dry-run', 'print files to be deleted instead of actually deleting them'

module Nanoc::CLI::Commands

  class Prune < ::Nanoc::CLI::CommandRunner

    def run
      load_site

<<<<<<< HEAD
      params = { :exclude => self.prune_config_exclude }
      if options.has_key?(:yes)
        # do not adjust params
      elsif options.has_key?(:'dry-run')
        params[:dry_run] = true
=======
      if options.key?(:yes)
        Nanoc::Extra::Pruner.new(site, :exclude => prune_config_exclude).run
      elsif options.key?(:'dry-run')
        Nanoc::Extra::Pruner.new(site, :exclude => prune_config_exclude, :dry_run => true).run
>>>>>>> aea19028
      else
        $stderr.puts 'WARNING: Since the prune command is a destructive command, it requires an additional --yes flag in order to work.'
        $stderr.puts
        $stderr.puts 'Please ensure that the output directory does not contain any files (such as images or stylesheets) that are necessary but are not managed by nanoc. If you want to get a list of all files that would be removed, pass --dry-run.'
        exit 1
      end

      self.pruner_class.new(self.site, params).run
    end

  protected

    def pruner_class
      compiler = Nanoc::Compiler.new(self.site)
      identifier = compiler.item_rep_writer.class.identifier
      Nanoc::Extra::Pruner.named(identifier)
    end

    def prune_config
<<<<<<< HEAD
      self.site.config.fetch(:prune, {})
    end

    def prune_config_exclude
      self.prune_config.fetch(:exclude, {})
=======
      site.config[:prune] || {}
    end

    def prune_config_exclude
      prune_config[:exclude] || {}
>>>>>>> aea19028
    end

  end

end

runner Nanoc::CLI::Commands::Prune<|MERGE_RESOLUTION|>--- conflicted
+++ resolved
@@ -21,18 +21,11 @@
     def run
       load_site
 
-<<<<<<< HEAD
-      params = { :exclude => self.prune_config_exclude }
-      if options.has_key?(:yes)
+      params = { :exclude => prune_config_exclude }
+      if options.key?(:yes)
         # do not adjust params
-      elsif options.has_key?(:'dry-run')
+      elsif options.key?(:'dry-run')
         params[:dry_run] = true
-=======
-      if options.key?(:yes)
-        Nanoc::Extra::Pruner.new(site, :exclude => prune_config_exclude).run
-      elsif options.key?(:'dry-run')
-        Nanoc::Extra::Pruner.new(site, :exclude => prune_config_exclude, :dry_run => true).run
->>>>>>> aea19028
       else
         $stderr.puts 'WARNING: Since the prune command is a destructive command, it requires an additional --yes flag in order to work.'
         $stderr.puts
@@ -40,31 +33,23 @@
         exit 1
       end
 
-      self.pruner_class.new(self.site, params).run
+      pruner_class.new(site, params).run
     end
 
   protected
 
     def pruner_class
-      compiler = Nanoc::Compiler.new(self.site)
+      compiler = Nanoc::Compiler.new(site)
       identifier = compiler.item_rep_writer.class.identifier
       Nanoc::Extra::Pruner.named(identifier)
     end
 
     def prune_config
-<<<<<<< HEAD
-      self.site.config.fetch(:prune, {})
+      site.config.fetch(:prune, {})
     end
 
     def prune_config_exclude
-      self.prune_config.fetch(:exclude, {})
-=======
-      site.config[:prune] || {}
-    end
-
-    def prune_config_exclude
-      prune_config[:exclude] || {}
->>>>>>> aea19028
+      prune_config.fetch(:exclude, {})
     end
 
   end
