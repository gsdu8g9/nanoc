# encoding: utf-8

usage       'compile [options]'
summary     'compile items of this site'
description <<-EOS
Compile all items of the current site.

The compile command will show all items of the site as they are processed. The time spent compiling the item will be printed, as well as a status message, which can be one of the following:

CREATED - The compiled item did not yet exist and has been created

UPDATED - The compiled item did already exist and has been modified

IDENTICAL - The item was deemed outdated and has been recompiled, but the compiled version turned out to be identical to the already existing version

SKIP - The item was deemed not outdated and was therefore not recompiled

EOS

option :a, :all,   '(ignored)'
option :f, :force, '(ignored)'

module Nanoc::CLI::Commands

  class Compile < ::Nanoc::CLI::CommandRunner

    extend Nanoc::Memoization

    # Listens to compilation events and reacts to them. This abstract class
    # does not have a real implementation; subclasses should override {#start}
    # and set up notifications to listen to.
    #
    # @abstract Subclasses must override {#start} and may override {#stop}.
    class Listener

      def initialize(params={})
      end

      # @param [Nanoc::CLI::CommandRunner] command_runner The command runner for this listener
      #
      # @return [Boolean] true if this listener should be enabled for the given command runner, false otherwise
      #
      # @abstract Returns `true` by default, but subclasses may override this.
      def self.enable_for?(command_runner)
        true
      end

      # Starts the listener. Subclasses should override this method and set up listener notifications.
      #
      # @return [void]
      #
      # @abstract
      def start
        raise NotImplementedError, "Subclasses of Listener should implement #start"
      end

      # Stops the listener. The default implementation removes self from all notification center observers.
      #
      # @return [void]
      def stop
      end

    end

    # Generates diffs for every output file written
    class DiffGenerator < Listener

      # @see Listener#enable_for?
      def self.enable_for?(command_runner)
        command_runner.site.config[:enable_output_diff]
      end

      # @see Listener#start
      def start
        require 'tempfile'
        self.setup_diffs
        old_contents = {}
        Nanoc::NotificationCenter.on(:will_write_rep) do |rep, snapshot|
          path = rep.raw_path(:snapshot => snapshot)
          old_contents[rep] = File.file?(path) ? File.read(path) : nil
        end
        Nanoc::NotificationCenter.on(:rep_written) do |rep, path, is_created, is_modified|
          if !rep.binary?
            new_contents = File.file?(path) ? File.read(path) : nil
            if old_contents[rep] && new_contents
              generate_diff_for(rep, old_contents[rep], new_contents)
            end
            old_contents.delete(rep)
          end
        end
      end

      # @see Listener#stop
      def stop
        super
        self.teardown_diffs
      end

    protected

      def setup_diffs
        @diff_lock    = Mutex.new
        @diff_threads = []
        FileUtils.rm('output.diff') if File.file?('output.diff')
      end

      def teardown_diffs
        @diff_threads.each { |t| t.join }
      end

      def generate_diff_for(rep, old_content, new_content)
        return if old_content == new_content

        @diff_threads << Thread.new do
          # Generate diff
          diff = diff_strings(old_content, new_content)
          diff.sub!(/^--- .*/,    '--- ' + rep.raw_path)
          diff.sub!(/^\+\+\+ .*/, '+++ ' + rep.raw_path)

          # Write diff
          @diff_lock.synchronize do
            File.open('output.diff', 'a') { |io| io.write(diff) }
          end
        end
      end

      def diff_strings(a, b)
        require 'open3'

        # Create files
        Tempfile.open('old') do |old_file|
          Tempfile.open('new') do |new_file|
            # Write files
            old_file.write(a)
            old_file.flush
            new_file.write(b)
            new_file.flush

            # Diff
            cmd = [ 'diff', '-u', old_file.path, new_file.path ]
            Open3.popen3(*cmd) do |stdin, stdout, stderr|
              result = stdout.read
              return (result == '' ? nil : result)
            end
          end
        end
      rescue Errno::ENOENT
        warn 'Failed to run `diff`, so no diff with the previously compiled ' \
             'content will be available.'
        nil
      end

    end

    # Records the time spent per filter and per item representation
    class TimingRecorder < Listener

      # @see Listener#enable_for?
      def self.enable_for?(command_runner)
        command_runner.options.fetch(:verbose, false)
      end

      # @option params [Array<Nanoc::ItemRep>] :reps The list of item representations in the site
      def initialize(params={})
        @filter_times = {}

        @reps       = params.fetch(:reps)
      end

      # @see Listener#start
      def start
        Nanoc::NotificationCenter.on(:filtering_started) do |rep, filter_name|
          @filter_times[filter_name] ||= []
          @filter_times[filter_name] << Time.now
        end
        Nanoc::NotificationCenter.on(:filtering_ended) do |rep, filter_name|
          @filter_times[filter_name] << Time.now - @filter_times[filter_name].pop
        end
      end

      # @see Listener#stop
      def stop
        super
        self.print_profiling_feedback
      end

    protected

      def print_profiling_feedback
        # Get max filter length
        max_filter_name_length = @filter_times.keys.map { |k| k.to_s.size }.max
        return if max_filter_name_length.nil?

        # Print warning if necessary
        if @reps.any? { |r| !r.compiled? }
          $stderr.puts
          $stderr.puts "Warning: profiling information may not be accurate because " +
                       "some items were not compiled."
        end

        # Print header
        puts
        puts ' ' * max_filter_name_length + ' | count    min    avg    max     tot'
        puts '-' * max_filter_name_length + '-+-----------------------------------'

        @filter_times.to_a.sort_by { |r| r[1] }.each do |row|
          self.print_row(row)
        end
      end

      def print_row(row)
        # Extract data
        filter_name, samples = *row

        # Calculate stats
        count = samples.size
        min   = samples.min
        tot   = samples.inject { |memo, i| memo + i}
        avg   = tot/count
        max   = samples.max

        # Format stats
        count = format('%4d',   count)
        min   = format('%4.2f', min)
        avg   = format('%4.2f', avg)
        max   = format('%4.2f', max)
        tot   = format('%5.2f', tot)

        # Output stats
        filter_name = format("%#{max}s", filter_name)
        puts "#{filter_name} |  #{count}  #{min}s  #{avg}s  #{max}s  #{tot}s"
      end

    end

    # Controls garbage collection so that it only occurs once every 20 items
    class GCController < Listener

      # @see Listener#enable_for?
      def self.enable_for?(command_runner)
        ! ENV.has_key?('TRAVIS')
      end

      def initialize(params={})
        @gc_count = 0
      end

      # @see Listener#start
      def start
        Nanoc::NotificationCenter.on(:compilation_started) do |rep|
          if @gc_count % 20 == 0
            GC.enable
            GC.start
            GC.disable
          end
          @gc_count += 1
        end
      end

      # @see Listener#stop
      def stop
        super
        GC.enable
      end

    end

    # Prints debug information (compilation started/ended, filtering started/ended, …)
    class DebugPrinter < Listener

      # @see Listener#enable_for?
      def self.enable_for?(command_runner)
        command_runner.debug?
      end

      # @see Listener#start
      def start
        Nanoc::NotificationCenter.on(:compilation_started) do |rep|
          puts "*** Started compilation of #{rep.inspect}"
        end
        Nanoc::NotificationCenter.on(:compilation_ended) do |rep|
          puts "*** Ended compilation of #{rep.inspect}"
          puts
        end
        Nanoc::NotificationCenter.on(:compilation_failed) do |rep, e|
          puts "*** Suspended compilation of #{rep.inspect}: #{e.message}"
        end
        Nanoc::NotificationCenter.on(:cached_content_used) do |rep|
          puts "*** Used cached compiled content for #{rep.inspect} instead of recompiling"
        end
        Nanoc::NotificationCenter.on(:filtering_started) do |rep, filter_name|
          puts "*** Started filtering #{rep.inspect} with #{filter_name}"
        end
        Nanoc::NotificationCenter.on(:filtering_ended) do |rep, filter_name|
          puts "*** Ended filtering #{rep.inspect} with #{filter_name}"
        end
        Nanoc::NotificationCenter.on(:visit_started) do |item|
          puts "*** Started visiting #{item.inspect}"
        end
        Nanoc::NotificationCenter.on(:visit_ended) do |item|
          puts "*** Ended visiting #{item.inspect}"
        end
        Nanoc::NotificationCenter.on(:dependency_created) do |src, dst|
          puts "*** Dependency created from #{src.inspect} onto #{dst.inspect}"
        end
      end

    end

    # Prints file actions (created, updated, deleted, identical, skipped)
    class FileActionPrinter < Listener

      # @option params [Array<Nanoc::ItemRep>] :reps The list of item representations in the site 
      def initialize(params={})
        @rep_times       = {}

        @reps            = params.fetch(:reps)
      end

      # @see Listener#start
      def start
        Nanoc::NotificationCenter.on(:compilation_started) do |rep|
          @rep_times[rep.raw_path] = Time.now
        end
        Nanoc::NotificationCenter.on(:compilation_ended) do |rep|
          @rep_times[rep.raw_path] = Time.now - @rep_times[rep.raw_path]
        end
        Nanoc::NotificationCenter.on(:rep_written) do |rep, path, is_created, is_modified|
          action = (is_created ? :create : (is_modified ? :update : :identical))
          level  = (is_created ? :high   : (is_modified ? :high   : :low))
          duration = Time.now - @rep_times[rep.raw_path] if @rep_times[rep.raw_path]
          Nanoc::CLI::Logger.instance.file(level, action, path, duration)
        end
      end

      # @see Listener#stop
      def stop
        super
        @reps.select { |r| !r.compiled? }.each do |rep|
          rep.raw_paths.each do |snapshot_name, filename|
            next if filename.nil?
            duration = @rep_times[filename]
            Nanoc::CLI::Logger.instance.file(:high, :skip, filename, duration)
          end
        end
      end

    end

    def initialize(options, arguments, command, params={})
      super(options, arguments, command)
      @listener_classes = params.fetch(:listener_classes, self.default_listener_classes)
    end

    def run
      self.load_site
<<<<<<< HEAD
      self.setup_listeners
=======
      self.check_for_deprecated_usage
>>>>>>> b068a47d

      puts "Compiling site…"
      time_before = Time.now
      self.run_listeners_while do
        self.site.compile
        self.prune
      end
      time_after = Time.now
      puts
      puts "Site compiled in #{format('%.2f', time_after - time_before)}s."
    end

  protected

    def prune  
      if self.site.config[:prune][:auto_prune]
        Nanoc::Extra::Pruner.new(self.site, :exclude => self.prune_config_exclude).run
      end
    end

    def default_listener_classes
      [
        Nanoc::CLI::Commands::Compile::DiffGenerator,
        Nanoc::CLI::Commands::Compile::DebugPrinter,
        Nanoc::CLI::Commands::Compile::TimingRecorder,
        Nanoc::CLI::Commands::Compile::GCController,
        Nanoc::CLI::Commands::Compile::FileActionPrinter
      ]
    end

    def setup_listeners
      @listeners = @listener_classes.
        select { |klass| klass.enable_for?(self) }.
        map    { |klass| klass.new(:reps => self.reps) }

      @listeners.each { |s| s.start }
    end

    def listeners
      @listeners
    end

    def run_listeners_while
      self.setup_listeners
      yield
    ensure
      self.teardown_listeners
    end

    def teardown_listeners
      @listeners.each { |s| s.stop }
    end

    def reps
      self.site.items.map { |i| i.reps }.flatten
    end
    memoize :reps

    def prune_config
      self.site.config[:prune] || {}
    end

    def prune_config_exclude
      self.prune_config[:exclude] || {}
    end

  end

end

runner Nanoc::CLI::Commands::Compile<|MERGE_RESOLUTION|>--- conflicted
+++ resolved
@@ -354,11 +354,6 @@
 
     def run
       self.load_site
-<<<<<<< HEAD
-      self.setup_listeners
-=======
-      self.check_for_deprecated_usage
->>>>>>> b068a47d
 
       puts "Compiling site…"
       time_before = Time.now
