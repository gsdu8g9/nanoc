--- conflicted
+++ resolved
@@ -26,11 +26,8 @@
   class Compile < ::Nanoc::CLI::CommandRunner
 
     def run
-<<<<<<< HEAD
-=======
       # Make sure we are in a nanoc site directory
       puts "Loading site data…"
->>>>>>> 231b1621
       self.require_site
 
       # Check presence of --all option
