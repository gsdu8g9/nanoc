# encoding: utf-8

usage       'compile [options]'
summary     'compile items of this site'
description <<-EOS
Compile all items of the current site.

The compile command will show all items of the site as they are processed. The time spent compiling the item will be printed, as well as a status message, which can be one of the following:

CREATED - The compiled item did not yet exist and has been created

UPDATED - The compiled item did already exist and has been modified

IDENTICAL - The item was deemed outdated and has been recompiled, but the compiled version turned out to be identical to the already existing version

SKIP - The item was deemed not outdated and was therefore not recompiled

EOS

option :a, :all,   '(ignored)'
option :f, :force, '(ignored)'

module Nanoc::CLI::Commands

  class Compile < ::Nanoc::CLI::CommandRunner

    extend Nanoc::Memoization

    # Listens to compilation events and reacts to them. This abstract class
    # does not have a real implementation; subclasses should override {#start}
    # and set up notifications to listen to.
    #
    # @abstract Subclasses must override {#start} and may override {#stop}.
    class Listener

      def initialize(params={})
      end

      # @param [Nanoc::CLI::CommandRunner] command_runner The command runner for this listener
      #
      # @return [Boolean] true if this listener should be enabled for the given command runner, false otherwise
      #
      # @abstract Returns `true` by default, but subclasses may override this.
      def self.enable_for?(command_runner)
        true
      end

      # Starts the listener. Subclasses should override this method and set up listener notifications.
      #
      # @return [void]
      #
      # @abstract
      def start
        raise NotImplementedError, "Subclasses of Listener should implement #start"
      end

      # Stops the listener. The default implementation removes self from all notification center observers.
      #
      # @return [void]
      def stop
      end

    end

    # Generates diffs for every output file written
    class DiffGenerator < Listener

      # @see Listener#enable_for?
      def self.enable_for?(command_runner)
        command_runner.site.config[:enable_output_diff]
      end

      # @see Listener#start
      def start
        require 'tempfile'
        self.setup_diffs
        old_contents = {}
        Nanoc::NotificationCenter.on(:will_write_rep) do |rep, path|
          old_contents[rep] = File.file?(path) ? File.read(path) : nil
        end
        Nanoc::NotificationCenter.on(:rep_written) do |rep, path, is_created, is_modified|
          # TODO test this
          if !rep.snapshot_binary?(:last)
            new_contents = File.file?(path) ? File.read(path) : nil
            if old_contents[rep] && new_contents
              generate_diff_for(path, old_contents[rep], new_contents)
            end
            old_contents.delete(rep)
          end
        end
      end

      # @see Listener#stop
      def stop
        super
        self.teardown_diffs
      end

    protected

      def setup_diffs
        @diff_lock    = Mutex.new
        @diff_threads = []
        FileUtils.rm('output.diff') if File.file?('output.diff')
      end

      def teardown_diffs
        @diff_threads.each { |t| t.join }
      end

      def generate_diff_for(path, old_content, new_content)
        return if old_content == new_content

        @diff_threads << Thread.new do
          # Generate diff
          diff = diff_strings(old_content, new_content)
          diff.sub!(/^--- .*/,    '--- ' + path)
          diff.sub!(/^\+\+\+ .*/, '+++ ' + path)

          # Write diff
          @diff_lock.synchronize do
            File.open('output.diff', 'a') { |io| io.write(diff) }
          end
        end
      end

      def diff_strings(a, b)
        require 'open3'

        # Create files
        Tempfile.open('old') do |old_file|
          Tempfile.open('new') do |new_file|
            # Write files
            old_file.write(a)
            old_file.flush
            new_file.write(b)
            new_file.flush

            # Diff
            cmd = [ 'diff', '-u', old_file.path, new_file.path ]
            Open3.popen3(*cmd) do |stdin, stdout, stderr|
              result = stdout.read
              return (result == '' ? nil : result)
            end
          end
        end
      rescue Errno::ENOENT
        warn 'Failed to run `diff`, so no diff with the previously compiled ' \
             'content will be available.'
        nil
      end

    end

    # Records the time spent per filter and per item representation
    class TimingRecorder < Listener

      # @see Listener#enable_for?
      def self.enable_for?(command_runner)
        command_runner.options.fetch(:verbose, false)
      end

      # @option params [Array<Nanoc::ItemRep>] :reps The list of item representations in the site
      def initialize(params={})
        @times = {}

        @reps = params.fetch(:reps)
      end

      # @see Listener#start
      def start
        Nanoc::NotificationCenter.on(:filtering_started) do |rep, filter_name|
          @times[filter_name] ||= []
          @times[filter_name] << { :start => Time.now }
        end
        Nanoc::NotificationCenter.on(:filtering_ended) do |rep, filter_name|
          @times[filter_name].last[:stop] = Time.now
        end
      end

      # @see Listener#stop
      def stop
        self.print_profiling_feedback
        super
      end

    protected

      def print_profiling_feedback
        # Get max filter length
        max_filter_name_length = durations_per_filter.keys.map { |k| k.to_s.size }.max
        return if max_filter_name_length.nil?

        # Print warning if necessary
        if @reps.any? { |r| !r.compiled? }
          $stderr.puts
          $stderr.puts "Warning: profiling information may not be accurate because " +
                       "some items were not compiled."
        end

        # Print header
        puts
        puts ' ' * max_filter_name_length + ' | count    min    avg    max     tot'
        puts '-' * max_filter_name_length + '-+-----------------------------------'

        durations_per_filter.to_a.sort_by { |r| r[1] }.each do |row|
          self.print_row(row, max_filter_name_length)
        end
      end

      def print_row(row, length)
        # Extract data
        filter_name, samples = *row

        # Calculate stats
        count = samples.size
        min   = samples.min
        tot   = samples.inject(0) { |memo, i| memo + i }
        avg   = tot/count
        max   = samples.max

        # Format stats
        count = format('%4d',   count)
        min   = format('%4.2f', min)
        avg   = format('%4.2f', avg)
        max   = format('%4.2f', max)
        tot   = format('%5.2f', tot)

        # Output stats
        key = format("%#{length}s", filter_name)
        puts "#{key} |  #{count}  #{min}s  #{avg}s  #{max}s  #{tot}s"
      end

      def durations_per_filter
        @_durations_per_filter ||= begin
          @times.keys.each_with_object({}) do |filter_name, result|
            if durations = durations_for_filter(filter_name)
              result[filter_name] = durations
            end
          end
        end
      end

      def durations_for_filter(filter_name)
        @times[filter_name].each_with_object([]) do |sample, result|
          if sample[:start] && sample[:stop]
            result << sample[:stop] - sample[:start]
          end
        end
      end

    end

    # Controls garbage collection so that it only occurs once every 20 items
    class GCController < Listener

      # @see Listener#enable_for?
      def self.enable_for?(command_runner)
        ! ENV.has_key?('TRAVIS')
      end

      def initialize(params={})
        @gc_count = 0
      end

      # @see Listener#start
      def start
        Nanoc::NotificationCenter.on(:compilation_started) do |rep|
          if @gc_count % 20 == 0
            GC.enable
            GC.start
            GC.disable
          end
          @gc_count += 1
        end
      end

      # @see Listener#stop
      def stop
        super
        GC.enable
      end

    end

    # Prints debug information (compilation started/ended, filtering started/ended, …)
    class DebugPrinter < Listener

      # @see Listener#enable_for?
      def self.enable_for?(command_runner)
        command_runner.debug?
      end

      # @see Listener#start
      def start
        Nanoc::NotificationCenter.on(:compilation_started) do |rep|
          puts "*** Started compilation of #{rep.inspect}"
        end
        Nanoc::NotificationCenter.on(:compilation_ended) do |rep|
          puts "*** Ended compilation of #{rep.inspect}"
          puts
        end
        Nanoc::NotificationCenter.on(:compilation_failed) do |rep, e|
          puts "*** Suspended compilation of #{rep.inspect}: #{e.message}"
        end
        Nanoc::NotificationCenter.on(:cached_content_used) do |rep|
          puts "*** Used cached compiled content for #{rep.inspect} instead of recompiling"
        end
        Nanoc::NotificationCenter.on(:filtering_started) do |rep, filter_name|
          puts "*** Started filtering #{rep.inspect} with #{filter_name}"
        end
        Nanoc::NotificationCenter.on(:filtering_ended) do |rep, filter_name|
          puts "*** Ended filtering #{rep.inspect} with #{filter_name}"
        end
        Nanoc::NotificationCenter.on(:visit_started) do |item|
          puts "*** Started visiting #{item.inspect}"
        end
        Nanoc::NotificationCenter.on(:visit_ended) do |item|
          puts "*** Ended visiting #{item.inspect}"
        end
        Nanoc::NotificationCenter.on(:dependency_created) do |src, dst|
          puts "*** Dependency created from #{src.inspect} onto #{dst.inspect}"
        end
      end

    end

    # Prints file actions (created, updated, deleted, identical)
    class FileActionPrinter < Listener

      # @option params [Array<Nanoc::ItemRep>] :reps The list of item representations in the site
      def initialize(params={})
        @start_times = {}
        @stop_times  = {}

        @reps = params.fetch(:reps)
      end

      # @see Listener#start
      def start
        Nanoc::NotificationCenter.on(:compilation_started) do |rep|
<<<<<<< HEAD
          @rep_times[rep] = Time.now
        end
        Nanoc::NotificationCenter.on(:compilation_ended) do |rep|
          @rep_times[rep] = Time.now - @rep_times[rep]
=======
          @start_times[rep.raw_path] = Time.now
        end
        Nanoc::NotificationCenter.on(:compilation_ended) do |rep|
          @stop_times[rep.raw_path] = Time.now
>>>>>>> 50e86d0c
        end
        Nanoc::NotificationCenter.on(:rep_written) do |rep, path, is_created, is_modified|
          action = (is_created ? :create : (is_modified ? :update : :identical))
          level  = (is_created ? :high   : (is_modified ? :high   : :low))
<<<<<<< HEAD
          duration = Time.now - @rep_times[rep] if @rep_times[rep]
          Nanoc::CLI::Logger.instance.file(level, action, path, duration)
        end
      end

=======
          log(level, action, path, duration_for(rep))
        end
      end

      # @see Listener#stop
      def stop
        super
        @reps.select { |r| !r.compiled? }.each do |rep|
          rep.raw_paths.each do |snapshot_name, raw_path|
            log(:low, :skip, raw_path, duration_for(rep))
          end
        end
      end

      private

      def duration_for(rep)
        return nil if rep.raw_path.nil?

        start = @start_times[rep.raw_path]
        stop  = @stop_times[rep.raw_path]
        return nil if start.nil? || stop.nil?

        stop - start
      end

      def log(level, action, path, duration)
        Nanoc::CLI::Logger.instance.file(level, action, path, duration)
      end

>>>>>>> 50e86d0c
    end

    def initialize(options, arguments, command, params={})
      super(options, arguments, command)
      @listener_classes = params.fetch(:listener_classes, self.default_listener_classes)
    end

    def run
      time_before = Time.now

      self.load_site

      puts "Compiling site…"
      @compiler = Nanoc::Compiler.new(self.site)
      @compiler.load
      self.run_listeners_while do
        @compiler.run
        self.prune
      end

      time_after = Time.now
      puts
      puts "Site compiled in #{format('%.2f', time_after - time_before)}s."
    end

  protected

    def prune
<<<<<<< HEAD
      # TODO make this a listener (and eventually move this into Nanoc::Compiler itself)
=======
>>>>>>> 50e86d0c
      if self.site.config[:prune][:auto_prune]
        identifier = @compiler.item_rep_writer.class.identifier
        pruner_class = Nanoc::Extra::Pruner.named(identifier)
        pruner_class.new(self.site, :exclude => self.prune_config_exclude).run
      end
    end

    def default_listener_classes
      [
        Nanoc::CLI::Commands::Compile::DiffGenerator,
        Nanoc::CLI::Commands::Compile::DebugPrinter,
        Nanoc::CLI::Commands::Compile::TimingRecorder,
        Nanoc::CLI::Commands::Compile::GCController,
        Nanoc::CLI::Commands::Compile::FileActionPrinter
      ]
    end

    def setup_listeners
      @listeners = @listener_classes.
        select { |klass| klass.enable_for?(self) }.
        map    { |klass| klass.new(:reps => self.reps) }

      @listeners.each { |s| s.start }
    end

    def listeners
      @listeners
    end

    def run_listeners_while
      self.setup_listeners
      yield
    ensure
      self.teardown_listeners
    end

    def teardown_listeners
      @listeners.each { |s| s.stop } if @listeners
    end

    def reps
      @compiler.item_rep_store.reps
    end

    def prune_config
      self.site.config[:prune] || {}
    end

    def prune_config_exclude
      self.prune_config[:exclude] || {}
    end

  end

end

runner Nanoc::CLI::Commands::Compile<|MERGE_RESOLUTION|>--- conflicted
+++ resolved
@@ -339,28 +339,14 @@
       # @see Listener#start
       def start
         Nanoc::NotificationCenter.on(:compilation_started) do |rep|
-<<<<<<< HEAD
-          @rep_times[rep] = Time.now
-        end
-        Nanoc::NotificationCenter.on(:compilation_ended) do |rep|
-          @rep_times[rep] = Time.now - @rep_times[rep]
-=======
           @start_times[rep.raw_path] = Time.now
         end
         Nanoc::NotificationCenter.on(:compilation_ended) do |rep|
           @stop_times[rep.raw_path] = Time.now
->>>>>>> 50e86d0c
         end
         Nanoc::NotificationCenter.on(:rep_written) do |rep, path, is_created, is_modified|
           action = (is_created ? :create : (is_modified ? :update : :identical))
           level  = (is_created ? :high   : (is_modified ? :high   : :low))
-<<<<<<< HEAD
-          duration = Time.now - @rep_times[rep] if @rep_times[rep]
-          Nanoc::CLI::Logger.instance.file(level, action, path, duration)
-        end
-      end
-
-=======
           log(level, action, path, duration_for(rep))
         end
       end
@@ -391,7 +377,6 @@
         Nanoc::CLI::Logger.instance.file(level, action, path, duration)
       end
 
->>>>>>> 50e86d0c
     end
 
     def initialize(options, arguments, command, params={})
@@ -420,10 +405,7 @@
   protected
 
     def prune
-<<<<<<< HEAD
       # TODO make this a listener (and eventually move this into Nanoc::Compiler itself)
-=======
->>>>>>> 50e86d0c
       if self.site.config[:prune][:auto_prune]
         identifier = @compiler.item_rep_writer.class.identifier
         pruner_class = Nanoc::Extra::Pruner.named(identifier)
