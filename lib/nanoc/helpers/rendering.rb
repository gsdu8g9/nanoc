# encoding: utf-8

module Nanoc::Helpers

  # Provides functionality for rendering layouts as partials.
  module Rendering

    include Nanoc::Helpers::Capturing

    # Renders the given layout. The given layout will be run through the first
    # matching layout rule.
    #
    # When this method is invoked _without_ a block, the return value will be
    # the rendered layout (a string)  and `_erbout` will not be modified.
    #
    # When this method is invoked _with_ a block, an empty string will be
    # returned and the rendered content will be appended to `_erbout`. In this
    # case, the content of the block will be captured (using the
    # {Nanoc::Helpers::Capturing} helper) and this content will be made
    # available with `yield`. In other words, a `yield` inside the partial
    # will output the content of the block passed to the method.
    #
    # (For the curious: the reason why {#render} with a block has this
    # behaviour of returning an empty string and modifying `_erbout` is
    # because ERB does not support combining the `<%= ... %>` form with a
    # method call that takes a block.)
    #
    # The assigns (`@item`, `@config`, …) will be available in the partial. It
    # is also possible to pass custom assigns to the method; these assigns
    # will be made available as instance variables inside the partial.
    #
    # @param [String] identifier The identifier of the layout that should be
    #   rendered
    #
    # @param [Hash] other_assigns A hash containing extra assigns that will be
    #   made available as instance variables in the partial
    #
    # @example Rendering a head and a foot partial around some text
    #
    #   <%= render 'head' %> - MIDDLE - <%= render 'foot' %>
    #   # => "HEAD - MIDDLE - FOOT"
    #
    # @example Rendering a head partial with a custom title
    #
    #   # The 'head' layout
    #   <h1><%= @title %></h1>
    #
    #   # The item/layout where the partial is rendered
    #   <%= render 'head', :title => 'Foo' %>
    #   # => "<h1>Foo</h1>"
    #
    # @example Yielding inside a partial
    #
    #   # The 'box' partial
    #   <div class="box">
    #     <%= yield %>
    #   </div>
    #
    #   # The item/layout where the partial is rendered
    #   <% render 'box' do %>
    #     I'm boxy! Luvz!
    #   <% end %>
    #
    #   # Result
    #   <div class="box">
    #     I'm boxy! Luvz!
    #   </div>
    #
    # @raise [Nanoc::Errors::UnknownLayout] if the given layout does not
    #   exist
    #
    # @raise [Nanoc::Errors::CannotDetermineFilter] if there is no layout
    #   rule for the given layout
    #
    # @raise [Nanoc::Errors::UnknownFilter] if the layout rule for the given
    #   layout specifies an unknown filter
    #
    # @return [String, nil] The rendered partial, or nil if this method was
    #   invoked with a block
<<<<<<< HEAD
    def render(identifier, other_assigns={}, &block)
      # FIXME ugly
      if identifier.is_a?(String)
        identifier = Nanoc::Identifier.from_string(identifier)
      end

=======
    def render(identifier, other_assigns = {}, &block)
>>>>>>> aea19028
      # Find layout
      layout = @site.layouts.find { |l| l.identifier == identifier }
      raise Nanoc::Errors::UnknownLayout.new(identifier) if layout.nil?

      # Visit
      Nanoc::NotificationCenter.post(:visit_started, layout)
      Nanoc::NotificationCenter.post(:visit_ended,   layout)

      # Capture content, if any
      captured_content = block_given? ? capture(&block) : nil

      # Get assigns
      assigns = {
        :content    => captured_content,
        :item       => @item,
        :item_rep   => @item_rep,
        :items      => @items,
        :layout     => layout,
        :layouts    => @layouts,
        :config     => @config,
        :site       => @site,
        :_compiler  => @_compiler
      }.merge(other_assigns)

      # Get filter name
      filter_name, filter_args = @_compiler.rules_collection.filter_for_layout(layout)
      raise Nanoc::Errors::CannotDetermineFilter.new(layout.identifier) if filter_name.nil?

      # Get filter class
      filter_class = Nanoc::Filter.named(filter_name)
      raise Nanoc::Errors::UnknownFilter.new(filter_name) if filter_class.nil?

      # Create filter
      filter = filter_class.new(assigns)

      begin
        # Notify start
        Nanoc::NotificationCenter.post(:processing_started, layout)

        # Layout
        result = filter.setup_and_run(layout.content.string, filter_args)

        # Append to erbout if we have a block
        if block_given?
          # Append result and return nothing
          erbout = eval('_erbout', block.binding)
          erbout << result
          ''
        else
          # Return result
          result
        end
      ensure
        # Notify end
        Nanoc::NotificationCenter.post(:processing_ended, layout)
      end
    end

  end

end<|MERGE_RESOLUTION|>--- conflicted
+++ resolved
@@ -77,16 +77,12 @@
     #
     # @return [String, nil] The rendered partial, or nil if this method was
     #   invoked with a block
-<<<<<<< HEAD
-    def render(identifier, other_assigns={}, &block)
+    def render(identifier, other_assigns = {}, &block)
       # FIXME ugly
       if identifier.is_a?(String)
         identifier = Nanoc::Identifier.from_string(identifier)
       end
 
-=======
-    def render(identifier, other_assigns = {}, &block)
->>>>>>> aea19028
       # Find layout
       layout = @site.layouts.find { |l| l.identifier == identifier }
       raise Nanoc::Errors::UnknownLayout.new(identifier) if layout.nil?
