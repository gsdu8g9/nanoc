module Nanoc::Helpers
  # Provides support for managing tags added to items.
  #
  # To add tags to items, set the `tags` attribute to an array of tags that
  # should be applied to the item.
  #
  # @example Adding tags to an item
  #
  #   tags: [ 'foo', 'bar', 'baz' ]
  module Tagging
    require 'nanoc/helpers/html_escape'
    include Nanoc::Helpers::HTMLEscape

    # Returns a formatted list of tags for the given item as a string. The
    # tags will be linked using the {#link_for_tag} function; the
    # HTML-escaping rules for {#link_for_tag} apply here as well.
    #
<<<<<<< HEAD
    # @param [String] base_url The URL to which the tag will be appended
    #   to construct the link URL. This URL must have a trailing slash.
=======
    # @option params [String] base_url The URL to which the tag will be appended
    #   to construct the link URL. This URL must have a trailing slash. The
    #   function would return a tags string without tag page link if the param
    #   is not provided.
>>>>>>> 3b94cea5
    #
    # @param [String] none_text The text to display when
    #   the item has no tags
    #
    # @param [String] separator The separator to put between tags
    #
    # @return [String] A hyperlinked list of tags for the given item
<<<<<<< HEAD
    def tags_for(item, base_url:, none_text: '(none)', separator: ', ')
=======
    def tags_for(item, params = {})
      base_url  = params[:base_url]
      none_text = params[:none_text] || '(none)'
      separator = params[:separator] || ', '

>>>>>>> 3b94cea5
      if item[:tags].nil? || item[:tags].empty?
        none_text
      else
        item[:tags].map { |tag| base_url ? link_for_tag(tag, base_url) : tag }.join(separator)
      end
    end

    # Find all items with the given tag.
    #
    # @param [String] tag The tag for which to find all items
    #
    # @return [Array] All items with the given tag
    def items_with_tag(tag)
      @items.select { |i| (i[:tags] || []).include?(tag) }
    end

    # Returns a link to to the specified tag. The link is marked up using the
    # rel-tag microformat. The `href` attribute of the link will be HTML-
    # escaped, as will the content of the `a` element.
    #
    # @param [String] tag The name of the tag, which should consist of letters
    #   and numbers (no spaces, slashes, or other special characters).
    #
    # @param [String] base_url The URL to which the tag will be appended to
    #   construct the link URL. This URL must have a trailing slash.
    #
    # @return [String] A link for the given tag and the given base URL
    def link_for_tag(tag, base_url)
      %(<a href="#{h base_url}#{h tag}" rel="tag">#{h tag}</a>)
    end
  end
end<|MERGE_RESOLUTION|>--- conflicted
+++ resolved
@@ -15,15 +15,10 @@
     # tags will be linked using the {#link_for_tag} function; the
     # HTML-escaping rules for {#link_for_tag} apply here as well.
     #
-<<<<<<< HEAD
     # @param [String] base_url The URL to which the tag will be appended
-    #   to construct the link URL. This URL must have a trailing slash.
-=======
-    # @option params [String] base_url The URL to which the tag will be appended
     #   to construct the link URL. This URL must have a trailing slash. The
-    #   function would return a tags string without tag page link if the param
+    #   function will return a tags string without tag page link if the param
     #   is not provided.
->>>>>>> 3b94cea5
     #
     # @param [String] none_text The text to display when
     #   the item has no tags
@@ -31,15 +26,7 @@
     # @param [String] separator The separator to put between tags
     #
     # @return [String] A hyperlinked list of tags for the given item
-<<<<<<< HEAD
-    def tags_for(item, base_url:, none_text: '(none)', separator: ', ')
-=======
-    def tags_for(item, params = {})
-      base_url  = params[:base_url]
-      none_text = params[:none_text] || '(none)'
-      separator = params[:separator] || ', '
-
->>>>>>> 3b94cea5
+    def tags_for(item, base_url: nil, none_text: '(none)', separator: ', ')
       if item[:tags].nil? || item[:tags].empty?
         none_text
       else
