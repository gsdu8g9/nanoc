# encoding: utf-8

module Nanoc::Extra::Deployers
  # A deployer that deploys a site using [fog](https://github.com/geemus/fog).
  #
  # @example A deployment configuration with public and staging configurations
  #
  #   deploy:
  #     public:
  #       kind:       fog
  #       bucket:     nanoc-site
  #       cdn_id:     XXXXXX
  #     preprod:
  #       kind:       fog
  #       provider:   local
  #       local_root: ~/myCloud
  #       bucket:     nanoc-site
  #     staging:
  #       kind:       fog
  #       provider:   local
  #       local_root: ~/myCloud
  #       bucket:     nanoc-site-staging
  class Fog < ::Nanoc::Extra::Deployer
    # @see Nanoc::Extra::Deployer#run
    def run
      require 'fog'

      # Get params, unsetting anything we don't want to pass through to fog.
      src      = File.expand_path(source_path)
      bucket   = config.delete(:bucket) || config.delete(:bucket_name)
      path     = config.delete(:path)
      cdn_id   = config.delete(:cdn_id)

      config.delete(:kind)

      # Validate params
      error 'The path requires no trailing slash' if path && path[-1, 1] == '/'

      # Mock if necessary
      if self.dry_run?
        puts 'Dry run - simulation'
        ::Fog.mock!
      end

      # Get connection
      puts 'Connecting'
      connection = ::Fog::Storage.new(config)

      # Get bucket
      puts 'Getting bucket'
      begin
        directory = connection.directories.get(bucket, prefix: path)
      rescue ::Excon::Errors::NotFound
        should_create_bucket = true
      end
      should_create_bucket = true if directory.nil?

      # Create bucket if necessary
      if should_create_bucket
<<<<<<< HEAD
        puts 'Creating bucket'
        directory = connection.directories.create(:key => bucket, :prefix => path)
=======
        directory = connection.directories.create(key: bucket, prefix: path)
>>>>>>> bfd9fa42
      end

      # Get list of remote files
      files = directory.files
      truncated = files.respond_to?(:is_truncated) && files.is_truncated
      while truncated
        set = directory.files.all(marker: files.last.key)
        truncated = set.is_truncated
        files += set
      end
<<<<<<< HEAD
      keys_to_destroy = files.all.map { |file| file.key }
      keys_to_invalidate = []
=======
      keys_to_destroy = files.all.map(&:key)
>>>>>>> bfd9fa42

      # Upload all the files in the output folder to the clouds
      puts 'Uploading local files'
      FileUtils.cd(src) do
        files = Dir['**/*'].select { |f| File.file?(f) }
        files.each do |file_path|
          key = path ? File.join(path, file_path) : file_path
          directory.files.create(
            key: key,
            body: File.open(file_path),
            public: true)
          keys_to_destroy.delete(key)
          keys_to_invalidate.push(key)
        end
      end

      # delete extraneous remote files
      puts 'Removing remote files'
      keys_to_destroy.each do |key|
        directory.files.get(key).destroy
      end

      # invalidate CDN objects
      if cdn_id
        puts 'Invalidating CDN distribution'
        keys_to_invalidate.concat(keys_to_destroy)
        cdn = ::Fog::CDN.new(config)
        # fog cannot mock CDN requests
        unless self.dry_run?
          distribution = cdn.get_distribution(cdn_id)
          # usual limit per invalidation: 1000 objects
          keys_to_invalidate.each_slice(1000) do |paths|
            cdn.post_invalidation(distribution, paths)
          end
        end
      end

      puts 'Done!'
    end

    private

    # Prints the given message on stderr and exits.
    def error(msg)
      raise RuntimeError.new(msg)
    end
  end
end<|MERGE_RESOLUTION|>--- conflicted
+++ resolved
@@ -57,12 +57,8 @@
 
       # Create bucket if necessary
       if should_create_bucket
-<<<<<<< HEAD
         puts 'Creating bucket'
-        directory = connection.directories.create(:key => bucket, :prefix => path)
-=======
         directory = connection.directories.create(key: bucket, prefix: path)
->>>>>>> bfd9fa42
       end
 
       # Get list of remote files
@@ -73,12 +69,8 @@
         truncated = set.is_truncated
         files += set
       end
-<<<<<<< HEAD
-      keys_to_destroy = files.all.map { |file| file.key }
+      keys_to_destroy = files.all.map(&:key)
       keys_to_invalidate = []
-=======
-      keys_to_destroy = files.all.map(&:key)
->>>>>>> bfd9fa42
 
       # Upload all the files in the output folder to the clouds
       puts 'Uploading local files'
