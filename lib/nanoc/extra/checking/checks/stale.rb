# encoding: utf-8

module Nanoc::Extra::Checking::Checks

  class Stale < ::Nanoc::Extra::Checking::Check

    identifier :stale

<<<<<<< HEAD
    def run
      item_rep_paths = self.item_rep_paths
=======
      item_rep_paths = Set.new(@site.items.map { |i| i.reps }.flatten.map { |r| r.raw_path })
>>>>>>> aea19028

      output_filenames.each do |f|
        next if pruner.filename_excluded?(f)
        if !item_rep_paths.include?(f)
          add_issue(
            'file without matching item',
            :subject  => f)
        end
      end
    end

  protected
<<<<<<< HEAD

    def item_rep_paths
      compiler = Nanoc::Compiler.new(@site)
      compiler.load
      compiler.build_reps
      compiler.item_rep_store.reps.
        flat_map { |r| r.paths_without_snapshot }.
        map { |r| File.join(@site.config[:output_dir], r) }
    end
=======
>>>>>>> aea19028

    def pruner
      @pruner ||= begin
        exclude_config = @site.config.fetch(:prune, {}).fetch(:exclude, [])
        compiler = Nanoc::Compiler.new(self.site)
        identifier = compiler.item_rep_writer.class.identifier
        pruner_class = Nanoc::Extra::Pruner.named(identifier)
        pruner_class.new(@site, :exclude => exclude_config)
      end
    end

  end

end<|MERGE_RESOLUTION|>--- conflicted
+++ resolved
@@ -6,12 +6,8 @@
 
     identifier :stale
 
-<<<<<<< HEAD
     def run
       item_rep_paths = self.item_rep_paths
-=======
-      item_rep_paths = Set.new(@site.items.map { |i| i.reps }.flatten.map { |r| r.raw_path })
->>>>>>> aea19028
 
       output_filenames.each do |f|
         next if pruner.filename_excluded?(f)
@@ -24,7 +20,6 @@
     end
 
   protected
-<<<<<<< HEAD
 
     def item_rep_paths
       compiler = Nanoc::Compiler.new(@site)
@@ -34,8 +29,6 @@
         flat_map { |r| r.paths_without_snapshot }.
         map { |r| File.join(@site.config[:output_dir], r) }
     end
-=======
->>>>>>> aea19028
 
     def pruner
       @pruner ||= begin
