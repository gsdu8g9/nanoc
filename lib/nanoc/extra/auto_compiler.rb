require 'webrick'

module Nanoc::Extra

  # Nanoc::Extra::AutoCompiler is a web server that will automatically compile
  # pages as they are requested. It also serves static files such as
  # stylesheets and images.
  class AutoCompiler

    # Error that is raised when the autocompiler is started if the specified
    # handler cannot be found.
    class UnknownHandlerError < Nanoc::Error ; end

    HANDLER_NAMES = [ :thin, :mongrel, :webrick, :ebb, :cgi, :fastcgi, :lsws, :scgi ]

    ERROR_404 = <<END
<!DOCTYPE HTML PUBLIC "-//W3C//DTD HTML 4.01//EN" "http://www.w3.org/TR/html4/strict.dtd">
<html>
	<head>
		<title>404 File Not Found</title>
		<style type="text/css">
			body { padding: 10px; border: 10px solid #f00; margin: 10px; font-family: Helvetica, Arial, sans-serif; }
		</style>
	</head>
	<body>
		<h1>404 File Not Found</h1>
		<p>The file you requested, <i><%=h path %></i>, was not found on this server.</p>
	</body>
</html>
END

    ERROR_500 = <<END
<!DOCTYPE HTML PUBLIC "-//W3C//DTD HTML 4.01//EN" "http://www.w3.org/TR/html4/strict.dtd">
<html>
	<head>
		<title>500 Server Error</title>
		<style type="text/css">
			body { padding: 10px; border: 10px solid #f00; margin: 10px; font-family: Helvetica, Arial, sans-serif; }
		</style>
	</head>
	<body>
		<h1>500 Server Error</h1>
		<p>An error occurred while compiling the page you requested, <i><%=h path %></i>.</p>
		<p>If you think this is a bug in nanoc, please do <a href="http://nanoc.stoneship.org/trac/newticket">report it</a>&mdash;thanks!</p>
		<p>Message:</p>
		<blockquote><p><%=h message %></p></blockquote>
		<p>Page compilation stack:</p>
		<ol>
<% @site.compiler.stack.reverse.each do |item| %>
<%   if item.is_a?(Nanoc::PageRep) # page rep %>
			<li><strong>Page</strong> <%= item.page.path %> (rep <%= item.name %>)</li>
<% else # layout %>
			<li><strong>Layout</strong> <%= item.path %></li>
<% end %>
<% end %>
		</ol>
		<p>Backtrace:</p>
		<ol>
<% exception.backtrace.each do |line| %>
			<li><%= line %></li>
<% end %>
		</ol>
	</body>
</html>
END

    # Creates a new autocompiler for the given site.
    def initialize(site, include_outdated=false)
      # Set site
      @site = site

      # Set options
      @include_outdated = include_outdated

      # Create mutex to prevent parallel requests
      @mutex = Mutex.new
    end

    # Starts the server on the given port.
    #
    # +port+:: The port the autocompiler web server should be started on. Can
    #          be nil; in this case the server will be started on port 3000.
    #
    # +handler_name+:: A symbol containing the name of the handler to use. See
    #                  HANDLER_NAMES for a list of supported handlers. Can be
    #                  set to nil; in this case the best handler will be
    #                  picked.
    def start(port, handler_name)
      require 'mime/types'
      require 'rack'

      # Determine handler
      if handler_name.nil?
        handler = preferred_handler
      else
        handler = handler_named(handler_name.to_sym)
        raise UnknownHandlerError.new(handler_name) if handler.nil?
      end

      # Build Rack app
      app = lambda { |env| handle_request(env['PATH_INFO']) }

      # Run Rack app
      port ||= 3000
      handler.run(app, :Port => port, :port => port) do |server|
        trap(:INT) { server.stop }
      end
    end

  private

    def preferred_handler
      return @preferred_handler unless @preferred_handler.nil?

      HANDLER_NAMES.each do |handler_name|
        # Get handler
        @preferred_handler = handler_named(handler_name)

        # Make sure we have one
        break unless @preferred_handler.nil?
      end

      @preferred_handler
    end

    def handler_named(handler_name)
      # Build list of handlers
      @handlers ||= {
        :cgi => {
          :proc => lambda { Rack::Handler::CGI }
        },
        :fastcgi => { # FIXME buggy
          :proc => lambda { Rack::Handler::FastCGI }
        },
        :lsws => { # FIXME test
          :proc => lambda { Rack::Handler::LSWS }
        },
        :mongrel => {
          :proc => lambda { Rack::Handler::Mongrel }
        },
        :scgi => { # FIXME buggy
          :proc => lambda { Rack::Handler::SCGI }
        },
        :webrick => {
          :proc => lambda { Rack::Handler::WEBrick }
        },
        :thin => {
          :proc => lambda { Rack::Handler::Thin },
          :requires => [ 'thin' ]
        },
        :ebb => {
          :proc => lambda { Rack::Handler::Ebb },
          :requires => [ 'ebb' ]
        }
      }

      begin
        # Lookup handler
        handler = @handlers[handler_name]

        # Load requirements
        (handler[:requires] || []).each { |r| require r }

        # Get handler class
        handler[:proc].call
      rescue NameError, LoadError
        nil
      end
    end

    def handle_request(path)
      @mutex.synchronize do
        # Reload site data
        @site.load_data(true)

        # Get paths
        rep_path  = path.cleaned_path
        file_path = @site.config[:output_dir] + path

<<<<<<< HEAD
        # Serve what's needed
        if page_rep
          serve_page_rep(page_rep)
        elsif File.file?(file_path)
          serve_file(file_path)
        else
          serve_404(path)
=======
        # Find rep
        objs = @site.pages + @site.assets
        reps = objs.map { |o| o.reps }.flatten
        rep = reps.find { |r| r.web_path == rep_path }

        if rep.nil?
          # Get list of possible filenames
          if file_path =~ /\/$/
            all_file_paths = @site.config[:index_filenames].map { |f| file_path + f }
          else
            all_file_paths = [ file_path ]
          end
          good_file_path = all_file_paths.find { |f| File.file?(f) }

          # Serve file
          if good_file_path
            serve_file(good_file_path)
          else
            serve_404(path)
          end
        else
          # Serve rep
          serve_rep(rep)
>>>>>>> 895f5f92
        end
      end
    end

    def h(s)
      ERB::Util.html_escape(s)
    end

    def mime_type_of(path, fallback)
      mime_type = MIME::Types.of(path).first
      mime_type = mime_type.nil? ? fallback : mime_type.simplified
    end

    def serve_404(path)
      # Build response
      [
        404,
        { 'Content-Type' => 'text/html' },
        [ ERB.new(ERROR_404).result(binding) ]
      ]
    end

    def serve_500(path, exception)
      # Build message
      case exception
      when Nanoc::Errors::UnknownLayoutError
        message = "Unknown layout: #{exception.message}"
      when Nanoc::Errors::UnknownFilterError
        message = "Unknown filter: #{exception.message}"
      when Nanoc::Errors::CannotDetermineFilterError
        message = "Cannot determine filter for layout: #{exception.message}"
      when Nanoc::Errors::RecursiveCompilationError
        message = "Recursive call to page content. Page stack:"
      when Nanoc::Errors::NoLongerSupportedError
        message = "No longer supported: #{exception.message}"
      else
        message = "Unknown error: #{exception.message}"
      end

      # Build response
      [
        500,
        { 'Content-Type' => 'text/html' },
        [ ERB.new(ERROR_500).result(binding) ]
      ]
    end

    def serve_file(path)
      # Build response
      [
        200,
        { 'Content-Type' => mime_type_of(path, 'application/octet-stream') },
        [ File.read(path) ]
      ]
    end

    def serve_rep(rep)
      # Recompile rep
      begin
        @site.compiler.run(
          [ rep.respond_to?(:page) ? rep.page : rep.asset ],
          :even_when_not_outdated => @include_outdated
        )
      rescue Exception => exception
        return serve_500(rep.web_path, exception)
      end

      # Build response
      [
        200,
        { 'Content-Type' => mime_type_of(rep.disk_path, 'text/html') },
        [ rep.content(:post) ]
      ]
    end

  end

end<|MERGE_RESOLUTION|>--- conflicted
+++ resolved
@@ -177,15 +177,6 @@
         rep_path  = path.cleaned_path
         file_path = @site.config[:output_dir] + path
 
-<<<<<<< HEAD
-        # Serve what's needed
-        if page_rep
-          serve_page_rep(page_rep)
-        elsif File.file?(file_path)
-          serve_file(file_path)
-        else
-          serve_404(path)
-=======
         # Find rep
         objs = @site.pages + @site.assets
         reps = objs.map { |o| o.reps }.flatten
@@ -209,7 +200,6 @@
         else
           # Serve rep
           serve_rep(rep)
->>>>>>> 895f5f92
         end
       end
     end
