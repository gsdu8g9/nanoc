# encoding: utf-8

module Nanoc::Filters

  class AsciiDoc < Nanoc::Filter

<<<<<<< HEAD
    identifier :asciidoc

    requires 'systemu'

=======
>>>>>>> 3eeebe21
    # Runs the content through [AsciiDoc](http://www.methods.co.nz/asciidoc/).
    # This method takes no options.
    #
    # @param [String] content The content to filter
    #
    # @return [String] The filtered content
    def run(content, params = {})
      stdout = StringIO.new
      stderr = $stderr
      piper = Nanoc::Extra::Piper.new(:stdout => stdout, :stderr => stderr)
      piper.run(%w( asciidoc -o - - ), content)
      stdout.string
    end

  end

end<|MERGE_RESOLUTION|>--- conflicted
+++ resolved
@@ -4,13 +4,8 @@
 
   class AsciiDoc < Nanoc::Filter
 
-<<<<<<< HEAD
     identifier :asciidoc
 
-    requires 'systemu'
-
-=======
->>>>>>> 3eeebe21
     # Runs the content through [AsciiDoc](http://www.methods.co.nz/asciidoc/).
     # This method takes no options.
     #
