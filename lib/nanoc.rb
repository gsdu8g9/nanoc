# encoding: utf-8

module Nanoc

<<<<<<< HEAD
  # The current nanoc version.
  VERSION = '4.0.0a1'

=======
>>>>>>> 91a64f99
  # @return [String] A string containing information about this nanoc version
  #   and its environment (Ruby engine and version, Rubygems version if any).
  def self.version_information
    gem_info = defined?(Gem) ? "with RubyGems #{Gem::VERSION}" : "without RubyGems"
    engine   = defined?(RUBY_ENGINE) ? RUBY_ENGINE : "ruby"
    res = ''
    res << "nanoc #{Nanoc::VERSION} © 2007-2013 Denis Defreyne.\n"
    res << "Running #{engine} #{RUBY_VERSION} (#{RUBY_RELEASE_DATE}) on #{RUBY_PLATFORM} #{gem_info}.\n"
    res
  end

end

Nanoc3 = Nanoc

# Load general requirements
require 'digest'
require 'enumerator'
require 'fileutils'
require 'forwardable'
require 'pathname'
require 'pstore'
require 'set'
require 'tempfile'
require 'thread'
require 'time'
require 'yaml'

# Load nanoc
require 'nanoc/version'
require 'nanoc/base'
require 'nanoc/extra'
require 'nanoc/data_sources'
require 'nanoc/filters'
require 'nanoc/helpers'<|MERGE_RESOLUTION|>--- conflicted
+++ resolved
@@ -2,12 +2,6 @@
 
 module Nanoc
 
-<<<<<<< HEAD
-  # The current nanoc version.
-  VERSION = '4.0.0a1'
-
-=======
->>>>>>> 91a64f99
   # @return [String] A string containing information about this nanoc version
   #   and its environment (Ruby engine and version, Rubygems version if any).
   def self.version_information
