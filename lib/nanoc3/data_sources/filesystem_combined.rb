--- conflicted
+++ resolved
@@ -81,7 +81,7 @@
 
       # Split file
       pieces = content.split(/^(-{5}|-{3})/).compact
-      if pieces.size < 3
+      if pieces.size < 4
         raise RuntimeError.new(
           "The file '#{filename}' does not seem to be a nanoc #{kind}"
         )
@@ -132,21 +132,8 @@
         # Get mtime
         mtime = File.stat(filename).mtime
 
-<<<<<<< HEAD
         # Build item
         klass.new(content, attributes, identifier, mtime)
-=======
-    # Parses the file named +filename+ and returns an array with its first
-    # element a hash with the file's metadata, and with its second element the
-    # file content itself.
-    def parse_file(filename, kind)
-      # Split file
-      pieces = File.read(filename).split(/^(-{5}|-{3})/).compact
-      if pieces.size < 4
-        raise RuntimeError.new(
-          "The file '#{filename}' does not seem to be a nanoc #{kind}"
-        )
->>>>>>> 8c1ce713
       end
     end
 
