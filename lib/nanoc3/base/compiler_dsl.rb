# encoding: utf-8

module Nanoc3

  # Nanoc3::CompilerDSL contains methods that will be executed by the site's
  # rules file.
  class CompilerDSL

    # Creates a new compiler DSL for the given compiler.
    def initialize(site)
      @site = site
    end

    # Creates a preprocessor block that will be executed after all data is
    # loaded, but before the site is compiled.
    def preprocess(&block)
      @site.preprocessor = block
    end

    # Creates a compilation rule for all items whose identifier match the
    # given identifier, which may either be a string containing the *
    # wildcard, or a regular expression.
    #
    # This rule will be applicable to reps with a name equal to "default"
    # unless an explicit :rep parameter is given.
    #
    # An item rep will be compiled by calling the given block and passing the
    # rep as a block argument.
    #
    # Example:
    #
    #   compile '/foo/*' do
    #     rep.filter :erb
    #   end
    #   
    #   compile '/bar/*', :rep => 'raw' do
    #     # do nothing
    #   end
    def compile(identifier, params={}, &block)
      # Require block
      raise ArgumentError.new("#compile requires a block") unless block_given?

      # Get rep name
      rep_name = params[:rep] || :default

      # Create rule
      rule = Rule.new(identifier_to_regex(identifier), rep_name, block)
      @site.compiler.item_compilation_rules << rule
    end

    # Creates a routing rule for all items whose identifier match the
    # given identifier, which may either be a string containing the *
    # wildcard, or a regular expression.
    #
    # This rule will be applicable to reps with a name equal to "default";
    # this can be changed by givign an explicit :rep parameter.
    #
    # The path of an item rep will be determined by calling the given block
    # and passing the rep as a block argument.
    #
    # Example:
    #
    #   route '/foo/*' do
    #     '/blahblah' + rep.item.identifier + 'index.html'
    #   end
    #   
    #   route '/bar/*', :rep => 'raw' do
    #     '/blahblah' + rep.item.identifier + 'index.txt'
    #   end
    def route(identifier, params={}, &block)
      # Require block
      raise ArgumentError.new("#route requires a block") unless block_given?

      # Get rep name
      rep_name = params[:rep] || :default

      # Create rule
      rule = Rule.new(identifier_to_regex(identifier), rep_name, block)
      @site.compiler.item_routing_rules << rule
    end

    # Creates a layout rule for all layouts whose identifier match the given
    # identifier, which may either be a string containing the * wildcard, or a
    # regular expression. The layouts matching the identifier will be filtered
    # using the filter specified in the second argument. The params hash
    # contains filter arguments that will be passed to the filter.
    #
    # Example:
    #
    #   layout '/default/', :erb
    #   layout '/custom/',  :haml, :format => :html5
    def layout(identifier, filter_name, params={})
      @site.compiler.layout_filter_mapping[identifier_to_regex(identifier)] = [ filter_name, params ]
    end

  private

    # Converts the given identifier, which can contain the '*' or '+' wildcard
    # characters, matching zero or more resp.  one or more characters, to a
    # regex. For example, 'foo/*/bar' is transformed into /^foo\/(.*?)\/bar$/
    # and 'foo+' is transformed into /^foo(.+?)/.
    def identifier_to_regex(identifier)
      if identifier.is_a? String
<<<<<<< HEAD
        /^#{identifier.cleaned_identifier.gsub('*', '(.*?)').gsub('+', '(.+?)')}?$/
=======
        # Add leading/trailing slashes if necessary
        new_identifier = identifier.dup
        new_identifier[/^/] = '/' if identifier[0,1] != '/'
        new_identifier[/$/] = '/' unless [ '*', '/' ].include?(identifier[-1,1])

        /^#{new_identifier.gsub('*', '(.*?)')}$/
>>>>>>> 6dc2c3be
      else
        identifier
      end
    end

  end

end<|MERGE_RESOLUTION|>--- conflicted
+++ resolved
@@ -95,22 +95,18 @@
 
   private
 
-    # Converts the given identifier, which can contain the '*' or '+' wildcard
-    # characters, matching zero or more resp.  one or more characters, to a
-    # regex. For example, 'foo/*/bar' is transformed into /^foo\/(.*?)\/bar$/
-    # and 'foo+' is transformed into /^foo(.+?)/.
+    # Converts the given identifier, which can contain the '*' or '+'
+    # wildcard characters, matching zero or more resp. one or more
+    # characters, to a regex. For example, 'foo/*/bar' is transformed
+    # into /^foo\/(.*?)\/bar$/ and 'foo+' is transformed into /^foo(.+?)/.
     def identifier_to_regex(identifier)
       if identifier.is_a? String
-<<<<<<< HEAD
-        /^#{identifier.cleaned_identifier.gsub('*', '(.*?)').gsub('+', '(.+?)')}?$/
-=======
         # Add leading/trailing slashes if necessary
         new_identifier = identifier.dup
         new_identifier[/^/] = '/' if identifier[0,1] != '/'
         new_identifier[/$/] = '/' unless [ '*', '/' ].include?(identifier[-1,1])
 
-        /^#{new_identifier.gsub('*', '(.*?)')}$/
->>>>>>> 6dc2c3be
+        /^#{new_identifier.gsub('*', '(.*?)').gsub('+', '(.+?)')}$/
       else
         identifier
       end
