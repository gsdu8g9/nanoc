--- conflicted
+++ resolved
@@ -182,7 +182,6 @@
     #
     # @return [String] The colorized output
     def pygmentize(code, language, params={})
-<<<<<<< HEAD
       require 'systemu'
       check_availability('pygmentize --V')
 
@@ -202,15 +201,6 @@
       doc = Nokogiri::HTML.fragment(highlighted_code)
       doc.xpath('./div[@class="highlight"]/pre').inner_html
     end
-=======
-      check_availability(%w( pygmentize --V ))
-
-      cmd = [ 'pygmentize', '-l', language, '-f', 'html' ]
-      Open3.popen3(*cmd) do |stdin, stdout, stderr,|
-        stdin.write(code)
-        stdin.close_write
-        highlighted_code = stdout.read
->>>>>>> e844e754
 
     SIMON_HIGHLIGHT_OPT_MAP = {
         :wrap => '-W',
