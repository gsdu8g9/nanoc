--- conflicted
+++ resolved
@@ -46,13 +46,8 @@
       # Run filter
       raised = false
       begin
-<<<<<<< HEAD
         filter.setup_and_run('%p= this isn\'t really ruby so it\'ll break, muahaha')
-      rescue SyntaxError => e
-=======
-        filter.run('%p= this isn\'t really ruby so it\'ll break, muahaha')
       rescue SyntaxError, Haml::SyntaxError => e
->>>>>>> b46a8db7
         e.message =~ /(.+?):\d+: /
         assert_match '?', $1
         raised = true
