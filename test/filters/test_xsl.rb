--- conflicted
+++ resolved
@@ -32,23 +32,9 @@
 EOS
   end
 
-<<<<<<< HEAD
   def sample_xml_out
-    <<-EOS
-<?xml version="1.0" encoding="utf-8"?>
-<html>
-  <head>
-    <title>My Report</title>
-  </head>
-  <body>
-    <h1>My Report</h1>
-  </body>
-</html>
-EOS
+    %r{\A<\?xml version="1.0" encoding="utf-8"\?>\s*<html>\s*<head>\s*<title>My Report</title>\s*</head>\s*<body>\s*<h1>My Report</h1>\s*</body>\s*</html>\s*\Z}m
   end
-=======
-  SAMPLE_XML_OUT = %r{\A<\?xml version="1.0" encoding="utf-8"\?>\s*<html>\s*<head>\s*<title>My Report</title>\s*</head>\s*<body>\s*<h1>My Report</h1>\s*</body>\s*</html>\s*\Z}m
->>>>>>> 02be2a55
 
   def sample_xsl_with_params
     <<-EOS
@@ -79,23 +65,9 @@
 EOS
   end
 
-<<<<<<< HEAD
   def sample_xml_out_with_params
-    <<-EOS
-<?xml version="1.0" encoding="utf-8"?>
-<html>
-  <head>
-    <title>My Report</title>
-  </head>
-  <body>
-    <h1>bar</h1>
-  </body>
-</html>
-EOS
+    %r{\A<\?xml version="1.0" encoding="utf-8"\?>\s*<html>\s*<head>\s*<title>My Report</title>\s*</head>\s*<body>\s*<h1>bar</h1>\s*</body>\s*</html>\s*\Z}m
   end
-=======
-  SAMPLE_XML_OUT_WITH_PARAMS = %r{\A<\?xml version="1.0" encoding="utf-8"\?>\s*<html>\s*<head>\s*<title>My Report</title>\s*</head>\s*<body>\s*<h1>bar</h1>\s*</body>\s*</html>\s*\Z}m
->>>>>>> 02be2a55
 
   SAMPLE_XSL_WITH_OMIT_XML_DECL = <<-EOS
 <?xml version="1.0" encoding="utf-8"?>
@@ -139,13 +111,8 @@
       filter = ::Nanoc::Filters::XSL.new(assigns)
 
       # Run the filter and validate the results
-<<<<<<< HEAD
       result = filter.setup_and_run(layout.content)
-      assert_equal sample_xml_out, result
-=======
-      result = filter.setup_and_run(layout.raw_content)
-      assert_match SAMPLE_XML_OUT, result
->>>>>>> 02be2a55
+      assert_match sample_xml_out, result
     end
   end
 
@@ -164,14 +131,8 @@
       filter = ::Nanoc::Filters::XSL.new(assigns)
 
       # Run the filter and validate the results
-<<<<<<< HEAD
       result = filter.setup_and_run(layout.content, :foo => 'bar')
-      assert_equal sample_xml_out_with_params, result
-=======
-      result = filter.setup_and_run(layout.raw_content,
-                                    :foo => 'bar')
-      assert_match SAMPLE_XML_OUT_WITH_PARAMS, result
->>>>>>> 02be2a55
+      assert_match sample_xml_out_with_params, result
     end
   end
 
@@ -194,13 +155,8 @@
       filter = ::Nanoc::Filters::XSL.new(assigns)
 
       # Run the filter and validate the results
-<<<<<<< HEAD
       result = filter.setup_and_run(layout.content)
-      assert_equal SAMPLE_XML_OUT_WITH_OMIT_XML_DECL, result
-=======
-      result = filter.setup_and_run(layout.raw_content)
       assert_match SAMPLE_XML_OUT_WITH_OMIT_XML_DECL, result
->>>>>>> 02be2a55
     end
   end
 
