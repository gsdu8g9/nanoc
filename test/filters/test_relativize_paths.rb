# encoding: utf-8

class Nanoc::Filters::RelativizePathsTest < Nanoc::TestCase

  def create_filter_and_item_rep_with_path(path)
    @filter = Nanoc::Filters::RelativizePaths.new
    @filter.instance_eval do
      snapshot_store = Nanoc::SnapshotStore::InMemory.new
      item = Nanoc::Item.new('content', {}, '/foo/bar/baz.html')
      @item_rep = Nanoc::ItemRep.new(item, :blah, :snapshot_store => snapshot_store)
      @item_rep.paths = { :last => path }
    end
  end

  def teardown
    super
    @filter = nil
  end

  def test_filter_html_with_double_quotes
    if_have 'nokogiri' do
      self.create_filter_and_item_rep_with_path('/foo/bar/baz/')

      # Set content
      content          = %[<a href="/foo">foo</a>]
      expected_content = %[<a href="../..">foo</a>]

      # Test
      actual_content = @filter.setup_and_run(content    , :type => :html)
      assert_equal(expected_content, actual_content)
    end
  end

  def test_filter_html_with_single_quotes
    if_have 'nokogiri' do
      self.create_filter_and_item_rep_with_path('/foo/bar/baz/')

      # Set content
      content          = %[<a href='/foo'>foo</a>]
      expected_content = %[<a href="../..">foo</a>]

      # Test
      actual_content = @filter.setup_and_run(content    , :type => :html)
      assert_equal(expected_content, actual_content)
    end
  end

  def test_filter_html_without_quotes
    if_have 'nokogiri' do
      self.create_filter_and_item_rep_with_path('/foo/bar/baz/')

      # Set content
      content          = %[<a href=/foo>foo</a>]
      expected_content = %[<a href="../..">foo</a>]

      # Test
      actual_content = @filter.setup_and_run(content    , :type => :html)
      assert_equal(expected_content, actual_content)
    end
  end

  def test_filter_html_with_boilerplate
    if_have 'nokogiri' do
      self.create_filter_and_item_rep_with_path('/foo/bar/baz/')

      # Set content
      content     = <<EOS
<!DOCTYPE html>
<html>
  <head>
    <title>Hello</title>
  </head>
  <body>
    <a href=/foo>foo</a>
  </body>
</html>
EOS
<<<<<<< HEAD
      expected_match_0 = %r{<a href="\.\./\.\.">foo</a>}
      expected_match_1 = %r{^<!DOCTYPE html>\s*<html>\s*<head>(.|\s)*<title>Hello</title>\s*</head>\s*<body>\s*<a href="../..">foo</a>\s*</body>\s*</html>\s*$}
=======
    expected_match_0 = %r{<a href="\.\./\.\.">foo</a>}
    expected_match_1 = %r{\A\s*<!DOCTYPE html\s*>\s*<html>\s*<head>(.|\s)*<title>Hello</title>\s*</head>\s*<body>\s*<a href="../..">foo</a>\s*</body>\s*</html>\s*\Z}m
>>>>>>> 02be2a55

      # Test
      actual_content = @filter.setup_and_run(content    , :type => :html)
      assert_match(expected_match_0, actual_content)
      assert_match(expected_match_1, actual_content)
    end
  end

  def test_filter_html_multiple
    if_have 'nokogiri' do
      self.create_filter_and_item_rep_with_path('/foo/bar/baz/')

      # Set content
      content          = %[<a href="/foo">foo</a> <a href="/bar">bar</a>]
      expected_content = %[<a href="../..">foo</a> <a href="../../../bar">bar</a>]

      # Test
      actual_content = @filter.setup_and_run(content    , :type => :html)
      assert_equal(expected_content, actual_content)
    end
  end

  def test_filter_html_nested
    if_have 'nokogiri' do
      self.create_filter_and_item_rep_with_path('/foo/bar/baz/')

      # Set content
      content          = %[<a href="/"><img src="/bar.png" /></a>]
      expected_content = %[<a href="../../../"><img src="../../../bar.png"></a>]

      # Test
      actual_content = @filter.setup_and_run(content    , :type => :html)
      assert_equal(expected_content, actual_content)
    end
  end

  def test_filter_html_outside_tag
    if_have 'nokogiri' do
      self.create_filter_and_item_rep_with_path('/foo/bar/baz/')

      # Set content
      content          = %[stuff href="/foo" more stuff]
      expected_content = %[stuff href="/foo" more stuff]

      # Test
      actual_content = @filter.setup_and_run(content    , :type => :html)
      assert_equal(expected_content, actual_content)
    end
  end

  def test_filter_html_root
    if_have 'nokogiri' do
      self.create_filter_and_item_rep_with_path('/woof/meow/')

      # Set content
      content          = %[<a href="/">foo</a>]
      expected_content = %[<a href="../../">foo</a>]

      # Test
      actual_content = @filter.setup_and_run(content    , :type => :html)
      assert_equal(expected_content, actual_content)
    end
  end

  def test_filter_html_network_path
    if_have 'nokogiri' do
      self.create_filter_and_item_rep_with_path('/woof/meow/')

      # Set content
      content          = %[<a href="//example.com/">example.com</a>]
      expected_content = %[<a href="//example.com/">example.com</a>]

      # Test
      actual_content = @filter.setup_and_run(content    , :type => :html)
      assert_equal(expected_content, actual_content)
    end
  end

  def test_filter_html_with_anchor
    if_have 'nokogiri' do
      self.create_filter_and_item_rep_with_path('/woof/meow/')

      # Set content
      content          = %[<a href="#max-payne">Max Payne</a>]
      expected_content = %[<a href="#max-payne">Max Payne</a>]

      # Test
      actual_content = @filter.setup_and_run(content    , :type => :html)
      assert_equal(expected_content, actual_content)
    end
  end

  def test_filter_html_with_url
    if_have 'nokogiri' do
      self.create_filter_and_item_rep_with_path('/woof/meow/')

      # Set content
      content          = %[<a href="http://example.com/">Example</a>]
      expected_content = %[<a href="http://example.com/">Example</a>]

      # Test
      actual_content = @filter.setup_and_run(content    , :type => :html)
      assert_equal(expected_content, actual_content)
    end
  end

  def test_filter_html_with_relative_path
    if_have 'nokogiri' do
      self.create_filter_and_item_rep_with_path('/woof/meow/')

      # Set content
      content          = %[<a href="example">Example</a>]
      expected_content = %[<a href="example">Example</a>]

      # Test
      actual_content = @filter.setup_and_run(content    , :type => :html)
      assert_equal(expected_content, actual_content)
    end
  end

  def test_filter_html_object_with_relative_path
    if_have 'nokogiri' do
      self.create_filter_and_item_rep_with_path('/woof/meow/')

<<<<<<< HEAD
      # Set content
      content          = %[<object data="/example"><param name="movie" content="/example"></object>]
      expected_content = %[<object data="../../example"><param name="movie" content="../../example"></object>]

      # Test
      actual_content = @filter.setup_and_run(content    , :type => :html)
      assert_equal(expected_content, actual_content)
    end
=======
    raw_content    = %[<object data="/example"><param name="movie" content="/example"></object>]
    actual_content = filter.setup_and_run(raw_content, :type => :html)

    assert_match(/<object data="..\/..\/example">/, actual_content)
    assert_match(/<param (name="movie" )?content="..\/..\/example"/, actual_content)
>>>>>>> 02be2a55
  end

  def test_filter_implicit
    if_have 'nokogiri' do
      # Create filter with mock item
      @filter = Nanoc::Filters::RelativizePaths.new

      # Test
      assert_raises(RuntimeError) do
        @filter.setup_and_run("moo")
      end
    end
  end

  def test_filter_css_with_double_quotes
    if_have 'nokogiri' do
      self.create_filter_and_item_rep_with_path('/foo/bar/baz/')

      # Set content
      content          = %[background: url("/foo/bar/background.png");]
      expected_content = %[background: url("../background.png");]

      # Test
      actual_content = @filter.setup_and_run(content    , :type => :css)
      assert_equal(expected_content, actual_content)
    end
  end

  def test_filter_css_with_single_quotes
    if_have 'nokogiri' do
      self.create_filter_and_item_rep_with_path('/foo/bar/baz/')

      # Set content
      content          = %[background: url('/foo/bar/background.png');]
      expected_content = %[background: url('../background.png');]

      # Test
      actual_content = @filter.setup_and_run(content    , :type => :css)
      assert_equal(expected_content, actual_content)
    end
  end

  def test_filter_css_without_quotes
    if_have 'nokogiri' do
      self.create_filter_and_item_rep_with_path('/foo/bar/baz/')

      # Set content
      content          = %[background: url(/foo/bar/background.png);]
      expected_content = %[background: url(../background.png);]

      # Test
      actual_content = @filter.setup_and_run(content    , :type => :css)
      assert_equal(expected_content, actual_content)
    end
  end

  def test_filter_css_multiple
    if_have 'nokogiri' do
      self.create_filter_and_item_rep_with_path('/foo/bar/baz/')

      # Set content
      content          = %[background: url(/foo/bar/a.png) url(/foo/bar/b.png);]
      expected_content = %[background: url(../a.png) url(../b.png);]

      # Test
      actual_content = @filter.setup_and_run(content    , :type => :css)
      assert_equal(expected_content, actual_content)
    end
  end

  def test_filter_css_root
    if_have 'nokogiri' do
      # It is probably a bit weird to have “url(/)” in CSS, but I’ve made a
      # test case for this situation anyway. Can’t hurt…

      self.create_filter_and_item_rep_with_path('/woof/meow/')

      # Set content
      content          = %[background: url(/);]
      expected_content = %[background: url(../../);]

      # Test
      actual_content = @filter.setup_and_run(content    , :type => :css)
      assert_equal(expected_content, actual_content)
    end
  end

  def test_filter_css_network_path
    if_have 'nokogiri' do
      self.create_filter_and_item_rep_with_path('/woof/meow/')

      # Set content
      content          = %[background: url(//example.com);]
      expected_content = %[background: url(//example.com);]

      # Test
      actual_content = @filter.setup_and_run(content    , :type => :css)
      assert_equal(expected_content, actual_content)
    end
  end

  def test_filter_xml
    if_have 'nokogiri' do
      self.create_filter_and_item_rep_with_path('/foo/bar/baz/')

      # Set content
<<<<<<< HEAD
      content     = <<-XML
=======
      expected = /<bar boo="\.\.\/\.\.">baz<\/bar>/
      raw_content = <<-XML
>>>>>>> 02be2a55
<?xml version="1.0" encoding="utf-8"?>
<foo>
  <bar boo="/foo">baz</bar>
</foo>
XML

<<<<<<< HEAD
      expected_content = <<-XML
<?xml version="1.0" encoding="utf-8"?>
<foo>
  <bar boo="../..">baz</bar>
</foo>
XML

      # Test
      actual_content = @filter.setup_and_run(content    , :type => :xml, :select => ['*/@boo'])
      assert_equal(expected_content, actual_content)
=======
      actual_content = filter.setup_and_run(raw_content, :type => :xml, :select => ['*/@boo'])

      assert_match(expected, actual_content)
>>>>>>> 02be2a55
    end
  end

  def test_filter_fragment_xml
    if_have 'nokogiri' do
      self.create_filter_and_item_rep_with_path('/foo/bar/baz/')

      # Set content
      content     = <<-XML
<foo>
  <bar><far href="/foo">baz</far></bar>
</foo>
XML

<<<<<<< HEAD
      expected_content = <<-XML
<foo>
  <bar><far href="../..">baz</far></bar>
</foo>
XML

      # Test
      actual_content = @filter.setup_and_run(content    , :type => :xml, :select => ['far/@href'])
      assert_equal(expected_content, actual_content)
=======
      actual_content = filter.setup_and_run(raw_content, :type => :xml, :select => ['far/@href'])

      assert_match(/<foo>/, actual_content)
      assert_match(/<bar><far href="..\/..">baz<\/far><\/bar>/, actual_content)
>>>>>>> 02be2a55
    end
  end

  def test_filter_xml_with_namespaces
    if_have 'nokogiri' do
      self.create_filter_and_item_rep_with_path('/foo/bar/baz/')

      # Set content
      content     = <<-XML
<foo xmlns="http://example.org">
  <bar><a href="/foo">baz</a></bar>
</foo>
XML

<<<<<<< HEAD
      expected_content = <<-XML
<foo xmlns="http://example.org">
  <bar><a href="../..">baz</a></bar>
</foo>
XML

      # Test
      actual_content = @filter.setup_and_run(content    , {
        :type => :xml, 
        :namespaces => {:ex => 'http://example.org'}, 
=======
      actual_content = filter.setup_and_run(raw_content, {
        :type => :xml,
        :namespaces => {:ex => 'http://example.org'},
>>>>>>> 02be2a55
        :select => ['ex:a/@href']
      })

      assert_match(/<foo xmlns="http:\/\/example.org">/,    actual_content)
      assert_match(/<bar><a href="..\/..">baz<\/a><\/bar>/, actual_content)
    end
  end

  def test_filter_xhtml
    if_have 'nokogiri' do
      self.create_filter_and_item_rep_with_path('/foo/bar/baz/')

      # Set content
      content     = <<-XML
<!DOCTYPE html PUBLIC "-//W3C//DTD XHTML 1.0 Strict//EN" "http://www.w3.org/TR/xhtml1/DTD/xhtml1-strict.dtd">
<html xmlns="http://www.w3.org/1999/xhtml">
  <head>
    <link rel="stylesheet" href="/css"/>
    <script src="/js"></script>
  </head>
  <body>
    <a href="/foo">bar</a>
    <img src="/img"/>
  </body>
</html>
XML

<<<<<<< HEAD
      expected_match = %r{^<!DOCTYPE html PUBLIC "-//W3C//DTD XHTML 1.0 Strict//EN" "http://www.w3.org/TR/xhtml1/DTD/xhtml1-strict.dtd">
<html xmlns="http://www.w3.org/1999/xhtml">
  <head>.*<meta.*charset.*>
    <link rel="stylesheet" href="../../../css" />
    <script src="../../../js"></script>
  </head>
  <body>
    <a href="../..">bar</a>
    <img src="../../../img" />
  </body>
</html>}

      # Test
      actual_content = @filter.setup_and_run(content    , :type => :xhtml)
      assert_match expected_match, actual_content
=======
      actual_content = filter.setup_and_run(raw_content, :type => :xhtml)

      assert_match(/<link[^>]*href="..\/..\/..\/css"[^>]*\/>/, actual_content)
      assert_match(/<script src="..\/..\/..\/js">/,            actual_content)
      assert_match(/<img src="..\/..\/..\/img"[^>]*\/>/,       actual_content)
      assert_match(/<a href="..\/..">bar<\/a>/,                actual_content)
>>>>>>> 02be2a55
    end
  end

  def test_filter_fragment_xhtml
    if_have 'nokogiri' do
      self.create_filter_and_item_rep_with_path('/foo/bar/baz/')

      # Set content
      content     = <<-XML
<a href="/foo">bar</a>
<p>
  <img src="/img"/>
</p>
XML

      expected_content =
        %r{\A\s*<a href="../..">bar</a>\s*<p>\s*<img src="../../../img" />\s*</p>\s*\Z}m

      # Test
<<<<<<< HEAD
      actual_content = @filter.setup_and_run(content    .freeze, :type => :xhtml)
      assert_equal(expected_content, actual_content)
=======
      actual_content = filter.setup_and_run(raw_content.freeze, :type => :xhtml)
      assert_match(expected_content, actual_content)
>>>>>>> 02be2a55
    end
  end

  def test_filter_fragment_xhtml_with_comments
    if_have 'nokogiri' do
      self.create_filter_and_item_rep_with_path('/foo/baz/')

      # Set content
      content     = %[
<link rel="stylesheet" href="/foo.css" />
<!--[if lt IE 9]>
    <script src="/js/lib/html5shiv.js"></script>
<![endif]-->
]

<<<<<<< HEAD
      expected_content = %[
<link rel="stylesheet" href="../../foo.css" />
<!--[if lt IE 9]>
    <script src="../../js/lib/html5shiv.js"></script>
<![endif]-->
]

      # Test
      actual_content = @filter.setup_and_run(content    .freeze, :type => :xhtml)
      assert_equal(expected_content, actual_content)
=======
      actual_content = filter.setup_and_run(raw_content.freeze, :type => :xhtml)

      assert_match(/<link (rel="stylesheet" )?href="..\/..\/foo.css" /,      actual_content)
      assert_match(/<script src="..\/..\/js\/lib\/html5shiv.js"><\/script>/, actual_content)
>>>>>>> 02be2a55
    end
  end


  def test_filter_fragment_html_with_comments
    if_have 'nokogiri' do
      self.create_filter_and_item_rep_with_path('/foo/baz/')

      # Set content
      content     = %[
<!--[if lt IE 9]>
    <script src="/js/lib/html5shiv.js"></script>
<![endif]-->
]

      # Test
      actual_content = @filter.setup_and_run(content    .freeze, :type => :html)
      assert actual_content.include? %[<script src="../../js/lib/html5shiv.js">]
    end
  end

  def test_filter_html_doctype
    if_have 'nokogiri' do
      self.create_filter_and_item_rep_with_path('/foo/bar/baz/')

      # Set content
      content          = %[&lt;!DOCTYPE html>]
      expected_content = %[&lt;!DOCTYPE html&gt;]

      # Test
      actual_content = @filter.setup_and_run(content    , :type => :html)
      assert_equal(expected_content, actual_content)
    end
  end

end<|MERGE_RESOLUTION|>--- conflicted
+++ resolved
@@ -75,13 +75,8 @@
   </body>
 </html>
 EOS
-<<<<<<< HEAD
       expected_match_0 = %r{<a href="\.\./\.\.">foo</a>}
-      expected_match_1 = %r{^<!DOCTYPE html>\s*<html>\s*<head>(.|\s)*<title>Hello</title>\s*</head>\s*<body>\s*<a href="../..">foo</a>\s*</body>\s*</html>\s*$}
-=======
-    expected_match_0 = %r{<a href="\.\./\.\.">foo</a>}
-    expected_match_1 = %r{\A\s*<!DOCTYPE html\s*>\s*<html>\s*<head>(.|\s)*<title>Hello</title>\s*</head>\s*<body>\s*<a href="../..">foo</a>\s*</body>\s*</html>\s*\Z}m
->>>>>>> 02be2a55
+      expected_match_1 = %r{\A\s*<!DOCTYPE html\s*>\s*<html>\s*<head>(.|\s)*<title>Hello</title>\s*</head>\s*<body>\s*<a href="../..">foo</a>\s*</body>\s*</html>\s*\Z}m
 
       # Test
       actual_content = @filter.setup_and_run(content    , :type => :html)
@@ -206,22 +201,12 @@
     if_have 'nokogiri' do
       self.create_filter_and_item_rep_with_path('/woof/meow/')
 
-<<<<<<< HEAD
-      # Set content
-      content          = %[<object data="/example"><param name="movie" content="/example"></object>]
-      expected_content = %[<object data="../../example"><param name="movie" content="../../example"></object>]
-
-      # Test
-      actual_content = @filter.setup_and_run(content    , :type => :html)
-      assert_equal(expected_content, actual_content)
-    end
-=======
-    raw_content    = %[<object data="/example"><param name="movie" content="/example"></object>]
-    actual_content = filter.setup_and_run(raw_content, :type => :html)
-
-    assert_match(/<object data="..\/..\/example">/, actual_content)
-    assert_match(/<param (name="movie" )?content="..\/..\/example"/, actual_content)
->>>>>>> 02be2a55
+      raw_content    = %[<object data="/example"><param name="movie" content="/example"></object>]
+      actual_content = @filter.setup_and_run(raw_content, :type => :html)
+
+      assert_match(/<object data="..\/..\/example">/, actual_content)
+      assert_match(/<param (name="movie" )?content="..\/..\/example"/, actual_content)
+    end
   end
 
   def test_filter_implicit
@@ -328,34 +313,17 @@
       self.create_filter_and_item_rep_with_path('/foo/bar/baz/')
 
       # Set content
-<<<<<<< HEAD
-      content     = <<-XML
-=======
       expected = /<bar boo="\.\.\/\.\.">baz<\/bar>/
-      raw_content = <<-XML
->>>>>>> 02be2a55
+      content = <<-XML
 <?xml version="1.0" encoding="utf-8"?>
 <foo>
   <bar boo="/foo">baz</bar>
 </foo>
 XML
 
-<<<<<<< HEAD
-      expected_content = <<-XML
-<?xml version="1.0" encoding="utf-8"?>
-<foo>
-  <bar boo="../..">baz</bar>
-</foo>
-XML
-
-      # Test
-      actual_content = @filter.setup_and_run(content    , :type => :xml, :select => ['*/@boo'])
-      assert_equal(expected_content, actual_content)
-=======
-      actual_content = filter.setup_and_run(raw_content, :type => :xml, :select => ['*/@boo'])
+      actual_content = @filter.setup_and_run(raw_content, :type => :xml, :select => ['*/@boo'])
 
       assert_match(expected, actual_content)
->>>>>>> 02be2a55
     end
   end
 
@@ -369,23 +337,9 @@
   <bar><far href="/foo">baz</far></bar>
 </foo>
 XML
-
-<<<<<<< HEAD
-      expected_content = <<-XML
-<foo>
-  <bar><far href="../..">baz</far></bar>
-</foo>
-XML
-
-      # Test
       actual_content = @filter.setup_and_run(content    , :type => :xml, :select => ['far/@href'])
-      assert_equal(expected_content, actual_content)
-=======
-      actual_content = filter.setup_and_run(raw_content, :type => :xml, :select => ['far/@href'])
-
       assert_match(/<foo>/, actual_content)
       assert_match(/<bar><far href="..\/..">baz<\/far><\/bar>/, actual_content)
->>>>>>> 02be2a55
     end
   end
 
@@ -394,28 +348,16 @@
       self.create_filter_and_item_rep_with_path('/foo/bar/baz/')
 
       # Set content
-      content     = <<-XML
+      content = <<-XML
 <foo xmlns="http://example.org">
   <bar><a href="/foo">baz</a></bar>
 </foo>
 XML
 
-<<<<<<< HEAD
-      expected_content = <<-XML
-<foo xmlns="http://example.org">
-  <bar><a href="../..">baz</a></bar>
-</foo>
-XML
-
-      # Test
-      actual_content = @filter.setup_and_run(content    , {
-        :type => :xml, 
-        :namespaces => {:ex => 'http://example.org'}, 
-=======
-      actual_content = filter.setup_and_run(raw_content, {
+      # Test
+      actual_content = @filter.setup_and_run(content, {
         :type => :xml,
         :namespaces => {:ex => 'http://example.org'},
->>>>>>> 02be2a55
         :select => ['ex:a/@href']
       })
 
@@ -443,30 +385,12 @@
 </html>
 XML
 
-<<<<<<< HEAD
-      expected_match = %r{^<!DOCTYPE html PUBLIC "-//W3C//DTD XHTML 1.0 Strict//EN" "http://www.w3.org/TR/xhtml1/DTD/xhtml1-strict.dtd">
-<html xmlns="http://www.w3.org/1999/xhtml">
-  <head>.*<meta.*charset.*>
-    <link rel="stylesheet" href="../../../css" />
-    <script src="../../../js"></script>
-  </head>
-  <body>
-    <a href="../..">bar</a>
-    <img src="../../../img" />
-  </body>
-</html>}
-
-      # Test
-      actual_content = @filter.setup_and_run(content    , :type => :xhtml)
-      assert_match expected_match, actual_content
-=======
-      actual_content = filter.setup_and_run(raw_content, :type => :xhtml)
+      actual_content = @filter.setup_and_run(content, :type => :xhtml)
 
       assert_match(/<link[^>]*href="..\/..\/..\/css"[^>]*\/>/, actual_content)
       assert_match(/<script src="..\/..\/..\/js">/,            actual_content)
       assert_match(/<img src="..\/..\/..\/img"[^>]*\/>/,       actual_content)
       assert_match(/<a href="..\/..">bar<\/a>/,                actual_content)
->>>>>>> 02be2a55
     end
   end
 
@@ -486,13 +410,8 @@
         %r{\A\s*<a href="../..">bar</a>\s*<p>\s*<img src="../../../img" />\s*</p>\s*\Z}m
 
       # Test
-<<<<<<< HEAD
-      actual_content = @filter.setup_and_run(content    .freeze, :type => :xhtml)
-      assert_equal(expected_content, actual_content)
-=======
-      actual_content = filter.setup_and_run(raw_content.freeze, :type => :xhtml)
+      actual_content = @filter.setup_and_run(content.freeze, :type => :xhtml)
       assert_match(expected_content, actual_content)
->>>>>>> 02be2a55
     end
   end
 
@@ -508,23 +427,11 @@
 <![endif]-->
 ]
 
-<<<<<<< HEAD
-      expected_content = %[
-<link rel="stylesheet" href="../../foo.css" />
-<!--[if lt IE 9]>
-    <script src="../../js/lib/html5shiv.js"></script>
-<![endif]-->
-]
-
-      # Test
-      actual_content = @filter.setup_and_run(content    .freeze, :type => :xhtml)
-      assert_equal(expected_content, actual_content)
-=======
-      actual_content = filter.setup_and_run(raw_content.freeze, :type => :xhtml)
+      # Test
+      actual_content = @filter.setup_and_run(content.freeze, :type => :xhtml)
 
       assert_match(/<link (rel="stylesheet" )?href="..\/..\/foo.css" /,      actual_content)
       assert_match(/<script src="..\/..\/js\/lib\/html5shiv.js"><\/script>/, actual_content)
->>>>>>> 02be2a55
     end
   end
 
