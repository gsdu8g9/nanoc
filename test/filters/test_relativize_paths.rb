--- conflicted
+++ resolved
@@ -151,11 +151,11 @@
 
   def test_filter_html_network_path
     # Create filter with mock item
-    filter = Nanoc3::Filters::RelativizePaths.new
-
-    # Mock item
-    filter.instance_eval do
-      @item_rep = Nanoc3::ItemRep.new(
+    filter = Nanoc::Filters::RelativizePaths.new
+
+    # Mock item
+    filter.instance_eval do
+      @item_rep = Nanoc::ItemRep.new(
         Nanoc3::Item.new(
           'content',
           {},
@@ -306,7 +306,29 @@
     assert_equal(expected_content, actual_content)
   end
 
-<<<<<<< HEAD
+  def test_filter_css_network_path
+    # Create filter with mock item
+    filter = Nanoc::Filters::RelativizePaths.new
+
+    # Mock item
+    filter.instance_eval do
+      @item_rep = Nanoc::ItemRep.new(
+        Nanoc::Item.new(
+          'content',
+          {},
+          '/foo/bar/baz/'),
+        :blah)
+      @item_rep.path = '/woof/meow/'
+    end
+
+    # Set content
+    raw_content      = %[background: url(//example.com);]
+    expected_content = %[background: url(//example.com);]
+
+    # Test
+    actual_content = filter.run(raw_content, :type => :css)
+    assert_equal(expected_content, actual_content)
+  end
 
   def test_filter_xml
     if_have 'nokogiri' do
@@ -508,30 +530,4 @@
   end
 
 
-=======
-  def test_filter_css_network_path
-    # Create filter with mock item
-    filter = Nanoc3::Filters::RelativizePaths.new
-
-    # Mock item
-    filter.instance_eval do
-      @item_rep = Nanoc3::ItemRep.new(
-        Nanoc3::Item.new(
-          'content',
-          {},
-          '/foo/bar/baz/'),
-        :blah)
-      @item_rep.path = '/woof/meow/'
-    end
-
-    # Set content
-    raw_content      = %[background: url(//example.com);]
-    expected_content = %[background: url(//example.com);]
-
-    # Test
-    actual_content = filter.run(raw_content, :type => :css)
-    assert_equal(expected_content, actual_content)
-  end
-
->>>>>>> c7921658
 end