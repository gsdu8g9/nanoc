--- conflicted
+++ resolved
@@ -271,7 +271,6 @@
     end
   end
 
-<<<<<<< HEAD
   def test_sass_without_filter
     if_have 'sass' do
       File.open('_morestuff.sass', 'w') do |io|
@@ -283,10 +282,7 @@
     end
   end
 
-private
-=======
   private
->>>>>>> 55651a67
 
   def create_filter(params = {})
     FileUtils.mkdir_p('content')
