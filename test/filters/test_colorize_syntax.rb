# encoding: utf-8

class Nanoc3::Filters::ColorizeSyntaxTest < MiniTest::Unit::TestCase

  include Nanoc3::TestHelpers

  def test_coderay_simple
    if_have 'coderay', 'nokogiri' do
      # Create filter
      filter = ::Nanoc3::Filters::ColorizeSyntax.new

      # Get input and expected output
      input = '<pre title="moo"><code class="language-ruby"># comment</code></pre>'
      expected_output = '<pre title="moo"><code class="language-ruby"><span class="c"># comment</span></code></pre>'

      # Run filter
      actual_output = filter.run(input)
      assert_equal(expected_output, actual_output)
    end
  end

  def test_coderay_with_comment
    if_have 'coderay', 'nokogiri' do
      # Create filter
      filter = ::Nanoc3::Filters::ColorizeSyntax.new

      # Get input and expected output
      input = %[<pre title="moo"><code>#!ruby\n# comment</code></pre>]
      expected_output = '<pre title="moo"><code class="language-ruby"><span class="c"># comment</span></code></pre>'

      # Run filter
      actual_output = filter.run(input)
      assert_equal(expected_output, actual_output)
    end
  end

  def test_coderay_with_comment_and_class
    if_have 'coderay', 'nokogiri' do
      # Create filter
      filter = ::Nanoc3::Filters::ColorizeSyntax.new

      # Get input and expected output
      input = %[<pre title="moo"><code class="language-ruby">#!ruby\n# comment</code></pre>]
      expected_output = %[<pre title="moo"><code class="language-ruby"><span class="dt">#!ruby</span>\n<span class="c"># comment</span></code></pre>]

      # Run filter
      actual_output = filter.run(input)
      assert_equal(expected_output, actual_output)
    end
  end

  def test_coderay_with_more_classes
    if_have 'coderay', 'nokogiri' do
      # Create filter
      filter = ::Nanoc3::Filters::ColorizeSyntax.new

      # Get input and expected output
      input = '<pre title="moo"><code class="abc language-ruby xyz"># comment</code></pre>'
      expected_output = '<pre title="moo"><code class="abc language-ruby xyz"><span class="c"># comment</span></code></pre>'

      # Run filter
      actual_output = filter.run(input)
      assert_equal(expected_output, actual_output)
    end
  end

  def test_pygmentize
    if_have 'nokogiri' do
      if `which pygmentize`.strip.empty?
        skip "could not find pygmentize"
      end

      # Create filter
      filter = ::Nanoc3::Filters::ColorizeSyntax.new

      # Get input and expected output
      input = '<pre title="moo"><code class="language-ruby"># comment</code></pre>'
      expected_output = '<pre title="moo"><code class="language-ruby"><span class="c1"># comment</span></code></pre>'

      # Run filter
      actual_output = filter.run(input, :colorizers => { :ruby => :pygmentize })
      assert_equal(expected_output, actual_output)
    end
  end

  def test_simon_highlight
    if_have 'nokogiri' do
      if `which highlight`.strip.empty?
        skip "could not find `highlight`"
      end

      # Create filter
      filter = ::Nanoc3::Filters::ColorizeSyntax.new

      # Get input and expected output
      input = %Q[<pre title="moo"><code class="language-ruby">\n# comment\n</code></pre>]
      expected_output = '<pre title="moo"><code class="language-ruby"><span class="hl slc"># comment</span></code></pre>'

      # Run filter
      actual_output = filter.run(input, :default_colorizer => :simon_highlight)
      assert_equal(expected_output, actual_output)
    end
  end

  def test_colorize_syntax_with_unknown_syntax
    if_have 'coderay', 'nokogiri' do
      # Create filter
      filter = ::Nanoc3::Filters::ColorizeSyntax.new

      # Run filter
      assert_raises RuntimeError do
        filter.run('<p>whatever</p>', :syntax => :kasflwafhaweoineurl)
      end
    end
  end

  def test_colorize_syntax_with_xml
    if_have 'coderay', 'nokogiri' do
      # Create filter
      filter = ::Nanoc3::Filters::ColorizeSyntax.new

      # Get input and expected output
      input = '<p>foo<br/>bar</p>'
      expected_output = '<p>foo<br/>bar</p>'

      # Run filter
      actual_output = filter.run(input, :syntax => :xml)
      assert_equal(expected_output, actual_output)
    end
  end

  def test_colorize_syntax_with_xhtml
    if_have 'coderay', 'nokogiri' do
      # Create filter
      filter = ::Nanoc3::Filters::ColorizeSyntax.new

      # Get input and expected output
      input = '<p>foo<br/>bar</p>'
      expected_output = '<p>foo<br />bar</p>'

      # Run filter
      actual_output = filter.run(input, :syntax => :xhtml)
      assert_equal(expected_output, actual_output)
    end
  end

  def test_colorize_syntax_with_default_colorizer
    if `which pygmentize`.strip.empty?
      skip 'no pygmentize found, which is required for this test'
      return
    end

    if_have 'nokogiri' do
      # Create filter
      filter = ::Nanoc3::Filters::ColorizeSyntax.new

      # Get input and expected output
      input = '<pre><code class="language-ruby">puts "foo"</code></pre>'
      expected_output = '<pre><code class="language-ruby"><span class="nb">puts</span> <span class="s2">"foo"</span></code></pre>'

      # Run filter
      actual_output = filter.run(input, :default_colorizer => :pygmentize)
      assert_equal(expected_output, actual_output)
    end
  end

  def test_colorize_syntax_with_missing_executables
    if_have 'nokogiri' do
      begin
        original_path = ENV['PATH']
        ENV['PATH'] = './blooblooblah'

        # Create filter
        filter = ::Nanoc3::Filters::ColorizeSyntax.new

        # Get input and expected output
        input = '<pre><code class="language-ruby">puts "foo"</code></pre>'

        # Run filter
<<<<<<< HEAD
        [ :pygmentize, :simon_highlight ].each do |colorizer|
          begin
            input = '<pre><code class="language-ruby">puts "foo"</code></pre>'
            actual_output = filter.run(
              input,
              :colorizers => { :ruby => colorizer })
            flunk "expected colorizer to raise if no executable is available"
          rescue => e
            assert_match /No such file or directory/, e.message
          end
=======
        begin
          input = '<pre><code class="language-ruby">puts "foo"</code></pre>'
          actual_output = filter.run(
            input,
            :colorizers => { :ruby => :pygmentize })
          flunk "expected colorizer to raise if no executable is available"
        rescue => e
>>>>>>> e844e754
        end
      ensure
        ENV['PATH'] = original_path
      end
    end
  end

end<|MERGE_RESOLUTION|>--- conflicted
+++ resolved
@@ -177,7 +177,6 @@
         input = '<pre><code class="language-ruby">puts "foo"</code></pre>'
 
         # Run filter
-<<<<<<< HEAD
         [ :pygmentize, :simon_highlight ].each do |colorizer|
           begin
             input = '<pre><code class="language-ruby">puts "foo"</code></pre>'
@@ -186,17 +185,7 @@
               :colorizers => { :ruby => colorizer })
             flunk "expected colorizer to raise if no executable is available"
           rescue => e
-            assert_match /No such file or directory/, e.message
           end
-=======
-        begin
-          input = '<pre><code class="language-ruby">puts "foo"</code></pre>'
-          actual_output = filter.run(
-            input,
-            :colorizers => { :ruby => :pygmentize })
-          flunk "expected colorizer to raise if no executable is available"
-        rescue => e
->>>>>>> e844e754
         end
       ensure
         ENV['PATH'] = original_path
