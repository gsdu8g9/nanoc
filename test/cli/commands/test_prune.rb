--- conflicted
+++ resolved
@@ -93,12 +93,8 @@
   end
 
   def test_run_with_symlink_to_output_dir
-<<<<<<< HEAD
+    skip_unless_have_symlink
     in_site do
-=======
-    skip_unless_have_symlink
-    with_site do |site|
->>>>>>> 93cbe7bb
       # Set output dir
       FileUtils.rm_rf('output')
       FileUtils.mkdir_p('output-real')
