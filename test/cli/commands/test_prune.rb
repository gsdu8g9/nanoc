--- conflicted
+++ resolved
@@ -94,15 +94,11 @@
 
   def test_run_with_symlink_to_output_dir
     skip_unless_have_symlink
-<<<<<<< HEAD
-    in_site do
-=======
     if defined?(JRUBY_VERSION) && JRUBY_VERSION == '1.7.11'
       skip "JRuby 1.7.11 has buggy File.find behavior (see https://github.com/jruby/jruby/issues/1647)"
     end
 
-    with_site do |site|
->>>>>>> 02be2a55
+    in_site do
       # Set output dir
       FileUtils.rm_rf('output')
       FileUtils.mkdir_p('output-real')
