--- conflicted
+++ resolved
@@ -19,7 +19,6 @@
     end
   end
 
-<<<<<<< HEAD
   def test_default_encoding
     if !defined?(Encoding)
       skip 'No Encoding class'
@@ -49,7 +48,8 @@
     FileUtils
   ensure
     Encoding.default_external = original_encoding
-=======
+  end
+
   def test_new_site_has_correct_stylesheets
     Nanoc::CLI.run %w( create_site foo )
     FileUtils.cd('foo') do
@@ -58,7 +58,6 @@
       assert File.file?('content/stylesheet.css')
       assert_match(/\/stylesheet.css/, File.read('output/index.html'))
     end
->>>>>>> eca42b7e
   end
 
 end