# encoding: utf-8

class Nanoc::ContextTest < Nanoc::TestCase

  def test_context_with_instance_variable
    # Create context
    context = Nanoc::Context.new({ :foo => 'bar', :baz => 'quux' })

    # Ensure correct evaluation
    assert_equal('bar', eval("@foo", context.get_binding))
  end

  def test_context_with_instance_method
    # Create context
    context = Nanoc::Context.new({ :foo => 'bar', :baz => 'quux' })

    # Ensure correct evaluation
    assert_equal('bar', eval("foo", context.get_binding))
  end

  def test_example
    # Parse
<<<<<<< HEAD
    YARD.parse('../lib/nanoc/base/helper/context.rb')
=======
    YARD.parse(LIB_DIR + '/nanoc/base/context.rb')
>>>>>>> 50e86d0c

    # Run
    assert_examples_correct 'Nanoc::Context#initialize'
  end

end<|MERGE_RESOLUTION|>--- conflicted
+++ resolved
@@ -20,11 +20,7 @@
 
   def test_example
     # Parse
-<<<<<<< HEAD
-    YARD.parse('../lib/nanoc/base/helper/context.rb')
-=======
-    YARD.parse(LIB_DIR + '/nanoc/base/context.rb')
->>>>>>> 50e86d0c
+    YARD.parse(LIB_DIR + '/nanoc/base/helper/context.rb')
 
     # Run
     assert_examples_correct 'Nanoc::Context#initialize'
