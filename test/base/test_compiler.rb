--- conflicted
+++ resolved
@@ -282,8 +282,6 @@
     end
   end
 
-<<<<<<< HEAD
-=======
   def test_disallow_duplicate_routes
     # Create site
     Nanoc::CLI.run %w( create_site bar)
@@ -305,32 +303,12 @@
 
       # Create site
       site = Nanoc::Int::SiteLoader.new.new_from_cwd
-      assert_raises(Nanoc::Int::Compiler::IdenticalRoutesError) do
+      assert_raises(Nanoc::Int::ItemRepRouter::IdenticalRoutesError) do
         site.compile
       end
     end
   end
 
-  def test_load_should_be_idempotent
-    # Create site
-    Nanoc::CLI.run %w( create_site bar)
-
-    FileUtils.cd('bar') do
-      site = Nanoc::Int::SiteLoader.new.new_from_cwd
-
-      compiler = Nanoc::Int::Compiler.new(site)
-      def compiler.route_reps
-        raise 'oh my gosh it is borken'
-      end
-
-      assert site.instance_eval { !@loaded }
-      assert_raises(RuntimeError) { compiler.load }
-      assert site.instance_eval { !@loaded }
-      assert_raises(RuntimeError) { compiler.load }
-    end
-  end
-
->>>>>>> b299d577
   def test_compile_should_recompile_all_reps
     Nanoc::CLI.run %w( create_site bar )
 
