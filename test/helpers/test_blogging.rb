--- conflicted
+++ resolved
@@ -325,15 +325,14 @@
 
       # Mock site
       @config = Nanoc::ConfigView.new(
-        author_name: 'Bob',
-        author_uri: 'http://example.com/~bob/',
-        title: 'My Blog Or Something',
-        base_url: 'http://example.com',
-<<<<<<< HEAD
-      }, nil)
-=======
-      )
->>>>>>> c2483297
+        {
+          author_name: 'Bob',
+          author_uri: 'http://example.com/~bob/',
+          title: 'My Blog Or Something',
+          base_url: 'http://example.com',
+        },
+        nil,
+      )
 
       # Create feed item
       @item = mock
