--- conflicted
+++ resolved
@@ -229,24 +229,16 @@
         io.write 'Old-<%= content_for(@items["/includee.erb"], :blah) %>'
       end
       Nanoc::CLI.run(%w(compile))
-<<<<<<< HEAD
+      assert_equal '{}', File.read('output/includee.html')
       assert_equal 'Old-Content', File.read('output/includer.html')
-=======
-      assert_equal '{}', File.read('output/includee/index.html')
-      assert_equal 'Old-Content', File.read('output/includer/index.html')
->>>>>>> 0a59f0e2
 
       # Compile again
       File.open('content/includer.erb', 'w') do |io|
         io.write 'New-<%= content_for(@items["/includee.erb"], :blah) %>'
       end
       Nanoc::CLI.run(%w(compile))
-<<<<<<< HEAD
+      assert_equal '{}', File.read('output/includee.html')
       assert_equal 'New-Content', File.read('output/includer.html')
-=======
-      assert_equal '{}', File.read('output/includee/index.html')
-      assert_equal 'New-Content', File.read('output/includer/index.html')
->>>>>>> 0a59f0e2
     end
   end
 
