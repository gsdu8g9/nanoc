--- conflicted
+++ resolved
@@ -1,214 +1,6 @@
 class Nanoc::Helpers::LinkToTest < Nanoc::TestCase
   include Nanoc::Helpers::LinkTo
 
-<<<<<<< HEAD
-=======
-  def test_link_to_with_path
-    assert_equal(
-      '<a href="/foo/">Foo</a>',
-      link_to('Foo', '/foo/'),
-    )
-  end
-
-  def test_link_to_with_item_without_reps_view
-    target = Nanoc::ItemWithoutRepsView.new(mock, {})
-    target.stubs(:path).returns('/bar/')
-
-    assert_equal(
-      '<a href="/bar/">Bar</a>',
-      link_to('Bar', target),
-    )
-  end
-
-  def test_link_to_with_item_with_reps_view
-    target = Nanoc::ItemWithRepsView.new(mock, {})
-    target.stubs(:path).returns('/bar/')
-
-    assert_equal(
-      '<a href="/bar/">Bar</a>',
-      link_to('Bar', target),
-    )
-  end
-
-  def test_link_to_with_item_rep_view
-    target = Nanoc::ItemRepView.new(mock, {})
-    target.stubs(:path).returns('/bar/')
-
-    assert_equal(
-      '<a href="/bar/">Bar</a>',
-      link_to('Bar', target),
-    )
-  end
-
-  def test_link_to_with_attributes
-    # Check
-    assert_equal(
-      '<a title="Dis mai foo!" href="/foo/">Foo</a>',
-      link_to('Foo', '/foo/', title: 'Dis mai foo!'),
-    )
-  end
-
-  def test_link_to_escape
-    # Check
-    assert_equal(
-      '<a title="Foo &amp; Bar" href="/foo&amp;bar/">Foo &amp; Bar</a>',
-      link_to('Foo &amp; Bar', '/foo&bar/', title: 'Foo & Bar'),
-    )
-  end
-
-  def test_link_to_to_nil_item_or_item_rep
-    target = Nanoc::ItemRepView.new(mock, {})
-    target.stubs(:path).returns(nil)
-
-    assert_raises RuntimeError do
-      link_to('Some Text', target)
-    end
-  end
-
-  def test_link_to_unless_current_current
-    # Create item
-    @item_rep = mock
-    @item_rep.stubs(:path).returns('/foo/')
-
-    # Check
-    assert_equal(
-      '<span class="active">Bar</span>',
-      link_to_unless_current('Bar', @item_rep),
-    )
-  ensure
-    @item = nil
-  end
-
-  def test_link_to_unless_current_not_current
-    # Create item
-    @item_rep = mock
-    @item_rep.stubs(:path).returns('/foo/')
-
-    # Check
-    assert_equal(
-      '<a href="/abc/xyz/">Bar</a>',
-      link_to_unless_current('Bar', '/abc/xyz/'),
-    )
-  end
-
-  def test_relative_path_to_with_self
-    # Mock item
-    @item_rep = mock
-    @item_rep.stubs(:path).returns('/foo/bar/baz/')
-
-    # Test
-    assert_equal(
-      './',
-      relative_path_to('/foo/bar/baz/'),
-    )
-  end
-
-  def test_relative_path_to_with_root
-    # Mock item
-    @item_rep = mock
-    @item_rep.stubs(:path).returns('/foo/bar/baz/')
-
-    # Test
-    assert_equal(
-      '../../../',
-      relative_path_to('/'),
-    )
-  end
-
-  def test_relative_path_to_file
-    # Mock item
-    @item_rep = mock
-    @item_rep.stubs(:path).returns('/foo/bar/baz/')
-
-    # Test
-    assert_equal(
-      '../../quux',
-      relative_path_to('/foo/quux'),
-    )
-  end
-
-  def test_relative_path_to_dir
-    # Mock item
-    @item_rep = mock
-    @item_rep.stubs(:path).returns('/foo/bar/baz/')
-
-    # Test
-    assert_equal(
-      '../../quux/',
-      relative_path_to('/foo/quux/'),
-    )
-  end
-
-  def test_relative_path_to_rep
-    # Mock self
-    @item_rep = mock
-    @item_rep.stubs(:path).returns('/foo/bar/baz/')
-
-    # Mock other
-    other_item_rep = mock
-    other_item_rep.stubs(:path).returns('/foo/quux/')
-
-    # Test
-    assert_equal(
-      '../../quux/',
-      relative_path_to(other_item_rep),
-    )
-  end
-
-  def test_relative_path_to_item
-    # Mock self
-    @item_rep = mock
-    @item_rep.stubs(:path).returns('/foo/bar/baz/')
-
-    # Mock other
-    other_item = mock
-    other_item.stubs(:path).returns('/foo/quux/')
-
-    # Test
-    assert_equal(
-      '../../quux/',
-      relative_path_to(other_item),
-    )
-  end
-
-  def test_relative_path_to_to_nil
-    # Mock self
-    @item_rep = mock
-    @item_rep.stubs(:path).returns(nil)
-
-    # Mock other
-    other_item_rep = mock
-    other_item_rep.stubs(:path).returns('/foo/quux/')
-
-    # Test
-    assert_raises RuntimeError do
-      relative_path_to(other_item_rep)
-    end
-  end
-
-  def test_relative_path_to_from_nil
-    # Mock self
-    @item_rep = mock
-    @item_rep.stubs(:path).returns('/foo/quux/')
-
-    # Mock other
-    other_item_rep = mock
-    other_item_rep.stubs(:path).returns(nil)
-
-    # Test
-    assert_raises RuntimeError do
-      relative_path_to(other_item_rep)
-    end
-  end
-
-  def test_relative_path_to_to_windows_path
-    @item_rep = mock
-    @item_rep.stubs(:path).returns('/foo/quux/')
-
-    assert_equal '//mydomain/tahontaenrat', relative_path_to('//mydomain/tahontaenrat')
-  end
-
->>>>>>> d6ed75e7
   def test_examples_link_to
     # Parse
     YARD.parse(LIB_DIR + '/nanoc/helpers/link_to.rb')
