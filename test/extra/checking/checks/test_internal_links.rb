# encoding: utf-8

class Nanoc::Extra::Checking::Checks::InternalLinksTest < Nanoc::TestCase

  def test_run
    with_site do |site|
      # Create files
      FileUtils.mkdir_p('output')
      FileUtils.mkdir_p('output/stuff')
      File.open('output/foo.txt',  'w') { |io| io.write('<a href="/broken">broken</a>') }
      File.open('output/bar.html', 'w') { |io| io.write('<a href="/foo.txt">not broken</a>') }

      # Create check
      check = Nanoc::Extra::Checking::Checks::InternalLinks.new(site)
      check.run

      # Test
      assert check.issues.empty?
    end
  end

  def test_valid?
    with_site do |site|
      # Create files
      FileUtils.mkdir_p('output')
      FileUtils.mkdir_p('output/stuff')
      File.open('output/origin',     'w') { |io| io.write('hi') }
      File.open('output/foo',        'w') { |io| io.write('hi') }
      File.open('output/stuff/blah', 'w') { |io| io.write('hi') }

      # Create check
      check = Nanoc::Extra::Checking::Checks::InternalLinks.new(site)

      # Test
      assert check.send(:valid?, 'foo',         'output/origin')
      assert check.send(:valid?, 'origin',      'output/origin')
      assert check.send(:valid?, 'stuff/blah',  'output/origin')
      assert check.send(:valid?, '/foo',        'output/origin')
      assert check.send(:valid?, '/origin',     'output/origin')
      assert check.send(:valid?, '/stuff/blah', 'output/origin')
    end
  end

  def test_remove_query_string
    with_site do |site|
      FileUtils.mkdir_p('output/stuff')
      File.open('output/stuff/right', 'w') { |io| io.write('hi') }

      check = Nanoc::Extra::Checking::Checks::InternalLinks.new(site)

      assert check.send(:valid?, 'stuff/right?foo=123', 'output/origin')
      refute check.send(:valid?, 'stuff/wrong?foo=123', 'output/origin')
    end
  end

<<<<<<< HEAD
  def test_exclude
    with_site do |site|
      # Create check
      check = Nanoc::Extra::Checking::Checks::InternalLinks.new(site)
      site.config.update({ :checks => { :internal_links => { :exclude => ['^/excluded\d+'] } } })

      # Test
      assert check.send(:valid?, '/excluded1', 'output/origin')
      assert check.send(:valid?, '/excluded2', 'output/origin')
      assert !check.send(:valid?, '/excluded_not', 'output/origin')
    end
  end

=======
  def test_unescape_url
    with_site do |site|
      FileUtils.mkdir_p('output/stuff')
      File.open('output/stuff/right foo', 'w') { |io| io.write('hi') }

      check = Nanoc::Extra::Checking::Checks::InternalLinks.new(site)

      assert check.send(:valid?, 'stuff/right%20foo', 'output/origin')
      refute check.send(:valid?, 'stuff/wrong%20foo', 'output/origin')
    end
  end
>>>>>>> 4f81d397
end<|MERGE_RESOLUTION|>--- conflicted
+++ resolved
@@ -53,7 +53,6 @@
     end
   end
 
-<<<<<<< HEAD
   def test_exclude
     with_site do |site|
       # Create check
@@ -67,7 +66,6 @@
     end
   end
 
-=======
   def test_unescape_url
     with_site do |site|
       FileUtils.mkdir_p('output/stuff')
@@ -79,5 +77,5 @@
       refute check.send(:valid?, 'stuff/wrong%20foo', 'output/origin')
     end
   end
->>>>>>> 4f81d397
+
 end