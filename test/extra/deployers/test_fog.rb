class Nanoc::Extra::Deployers::FogTest < Nanoc::TestCase
<<<<<<< HEAD
=======
  def test_run
    if_have 'fog' do
      # Create deployer
      fog = Nanoc::Extra::Deployers::Fog.new(
        'output/',
        {
          bucket: 'mybucket',
          provider: 'local',
          local_root: 'mylocalcloud',
        },
      )

      # Create site
      FileUtils.mkdir_p('output')
      File.open('output/meow', 'w') { |io| io.write 'I am a cat!' }
      File.open('output/bark', 'w') { |io| io.write 'I am a dog!' }

      # Create local cloud (but not bucket)
      FileUtils.mkdir_p('mylocalcloud')

      # Run
      fog.run

      # Check
      assert File.file?('mylocalcloud/mybucket/meow')
      assert File.file?('mylocalcloud/mybucket/bark')
      assert_equal 'I am a cat!', File.read('mylocalcloud/mybucket/meow')
      assert_equal 'I am a dog!', File.read('mylocalcloud/mybucket/bark')
    end
  end

  def test_run_with_dry_run
    if_have 'fog' do
      begin
        # Create deployer
        fog = Nanoc::Extra::Deployers::Fog.new(
          'output/',
          {
            provider: 'aws',
            # FIXME: bucket is necessary for deployer but fog doesn't like it
            bucket_name: 'doesntmatter',
            aws_access_key_id: 'meh',
            aws_secret_access_key: 'dontcare',
          },
          dry_run: true,
        )

        # Create site
        FileUtils.mkdir_p('output')
        File.open('output/meow', 'w') { |io| io.write 'I am a cat!' }
        File.open('output/bark', 'w') { |io| io.write 'I am a dog!' }

        # Create local cloud (but not bucket)
        FileUtils.mkdir_p('mylocalcloud')

        # Run
        fog.run
      ensure
        # FIXME: ugly hack
        ::Fog.instance_eval { @mocking = false }
      end
    end
  end

  def test_run_cdn_with_dry_run
    if_have 'fog' do
      begin
        # Create deployer
        fog = Nanoc::Extra::Deployers::Fog.new(
          'output/',
          {
            provider: 'aws',
            cdn_id: 'id-cdn',
            # FIXME: bucket is necessary for deployer but fog doesn't like it
            bucket_name: 'doesntmatter',
            aws_access_key_id: 'meh',
            aws_secret_access_key: 'dontcare',
          },
          dry_run: true,
        )

        # Create site
        FileUtils.mkdir_p('output')
        File.open('output/meow', 'w') { |io| io.write 'I am a cat!' }
        File.open('output/bark', 'w') { |io| io.write 'I am a dog!' }

        # Create local cloud (but not bucket)
        FileUtils.mkdir_p('mylocalcloud')

        # Run
        fog.run
      ensure
        # HACK: (
        ::Fog.instance_eval { @mocking = false }
      end
    end
  end

  def test_run_delete_stray
    if_have 'fog' do
      # Create deployer
      fog = Nanoc::Extra::Deployers::Fog.new(
        'output/',
        {
          bucket: 'mybucket',
          provider: 'local',
          local_root: 'mylocalcloud',
        },
      )

      # Setup fake local cloud
      FileUtils.mkdir_p('mylocalcloud/mybucket')
      File.open('mylocalcloud/mybucket/etc', 'w')  { |io| io.write('meh-etc')  }
      File.open('mylocalcloud/mybucket/meow', 'w') { |io| io.write('meh-meow') }
      File.open('mylocalcloud/mybucket/bark', 'w') { |io| io.write('meh-bark') }

      # Create site
      FileUtils.mkdir_p('output')
      File.open('output/meow', 'w') { |io| io.write 'I am a cat!' }
      File.open('output/bark', 'w') { |io| io.write 'I am a dog!' }

      # Create local cloud (but not bucket)
      FileUtils.mkdir_p('mylocalcloud')

      # Run
      fog.run

      # Check
      refute File.file?('mylocalcloud/mybucket/etc')
      assert File.file?('mylocalcloud/mybucket/meow')
      assert File.file?('mylocalcloud/mybucket/bark')
      assert_equal 'I am a cat!', File.read('mylocalcloud/mybucket/meow')
      assert_equal 'I am a dog!', File.read('mylocalcloud/mybucket/bark')
    end
  end

  def test_upload
    if_have 'fog' do
      fog = Nanoc::Extra::Deployers::Fog.new(
        'output/', provider: 'aws'
      )

      key_old = '__old'
      key_same = '__same'
      key_new = '__new'

      File.write(key_same, 'hallo')
      File.write(key_new, 'hallo new')

      etags = {
        key_same => '598d4c200461b81522a3328565c25f7c',
        key_new => '598d4c200461b81522a3328565c25f7c',
      }

      keys_to_destroy = [key_old, key_same, key_new]
      keys_to_invalidate = []

      s3_files = mock
      s3_files.stubs(:create)
      s3_directory = mock
      s3_directory.stubs(:files).returns(s3_files)

      # key_same
      refute fog.send(:needs_upload?, key_same, key_same, etags)
      fog.send(
        :upload, key_same, key_same, etags, keys_to_destroy, keys_to_invalidate, s3_directory
      )

      assert_equal([key_old, key_new], keys_to_destroy)
      assert_equal([], keys_to_invalidate)

      # key_new
      assert fog.send(:needs_upload?, key_new, key_new, etags)
      fog.send(
        :upload, key_new, key_new, etags, keys_to_destroy, keys_to_invalidate, s3_directory
      )

      assert_equal([key_old], keys_to_destroy)
      assert_equal([key_new], keys_to_invalidate)
    end
  end

>>>>>>> e6712a0b
  def test_read_etags_with_local_provider
    if_have 'fog' do
      fog = Nanoc::Extra::Deployers::Fog.new(
        'output/', provider: 'local'
      )

      files = [
        mock('file_a'),
        mock('file_b'),
      ]

      assert_equal({}, fog.send(:read_etags, files))
    end
  end

  def test_read_etags_with_aws_provider
    if_have 'fog' do
      fog = Nanoc::Extra::Deployers::Fog.new(
        'output/', provider: 'aws'
      )

      files = [
        mock('file_a', key: 'key_a', etag: 'etag_a'),
        mock('file_b', key: 'key_b', etag: 'etag_b'),
      ]

      expected = {
        'key_a' => 'etag_a',
        'key_b' => 'etag_b',
      }

      assert_equal(expected, fog.send(:read_etags, files))
    end
  end

  def test_calc_local_etag_with_local_provider
    if_have 'fog' do
      fog = Nanoc::Extra::Deployers::Fog.new(
        'output/', provider: 'local'
      )

      file_path = 'blah.tmp'
      File.write(file_path, 'hallo')

      assert_nil fog.send(:calc_local_etag, file_path)
    end
  end

  def test_calc_local_etag_with_aws_provider
    if_have 'fog' do
      fog = Nanoc::Extra::Deployers::Fog.new(
        'output/', provider: 'aws'
      )

      file_path = 'blah.tmp'
      File.write(file_path, 'hallo')

      assert_equal(
        '598d4c200461b81522a3328565c25f7c',
        fog.send(:calc_local_etag, file_path),
      )
    end
  end

  def test_needs_upload_with_missing_remote_etag
    if_have 'fog' do
      fog = Nanoc::Extra::Deployers::Fog.new(
        'output/', provider: 'aws'
      )

      file_path = 'blah.tmp'
      File.write(file_path, 'hallo')

      key = 'some_key'
      etags = {}

      assert fog.send(:needs_upload?, key, file_path, etags)
    end
  end

  def test_needs_upload_with_different_etags
    if_have 'fog' do
      fog = Nanoc::Extra::Deployers::Fog.new(
        'output/', provider: 'aws'
      )

      file_path = 'blah.tmp'
      File.write(file_path, 'hallo')

      key = 'some_key'
      etags = { key => 'some_etag' }

      assert fog.send(:needs_upload?, key, file_path, etags)
    end
  end

  def test_needs_upload_with_identical_etags
    if_have 'fog' do
      fog = Nanoc::Extra::Deployers::Fog.new(
        'output/', provider: 'aws'
      )

      file_path = 'blah.tmp'
      File.write(file_path, 'hallo')

      key = 'some_key'
      etags = { key => '598d4c200461b81522a3328565c25f7c' }

      refute fog.send(:needs_upload?, key, file_path, etags)
    end
  end
end<|MERGE_RESOLUTION|>--- conflicted
+++ resolved
@@ -1,189 +1,4 @@
 class Nanoc::Extra::Deployers::FogTest < Nanoc::TestCase
-<<<<<<< HEAD
-=======
-  def test_run
-    if_have 'fog' do
-      # Create deployer
-      fog = Nanoc::Extra::Deployers::Fog.new(
-        'output/',
-        {
-          bucket: 'mybucket',
-          provider: 'local',
-          local_root: 'mylocalcloud',
-        },
-      )
-
-      # Create site
-      FileUtils.mkdir_p('output')
-      File.open('output/meow', 'w') { |io| io.write 'I am a cat!' }
-      File.open('output/bark', 'w') { |io| io.write 'I am a dog!' }
-
-      # Create local cloud (but not bucket)
-      FileUtils.mkdir_p('mylocalcloud')
-
-      # Run
-      fog.run
-
-      # Check
-      assert File.file?('mylocalcloud/mybucket/meow')
-      assert File.file?('mylocalcloud/mybucket/bark')
-      assert_equal 'I am a cat!', File.read('mylocalcloud/mybucket/meow')
-      assert_equal 'I am a dog!', File.read('mylocalcloud/mybucket/bark')
-    end
-  end
-
-  def test_run_with_dry_run
-    if_have 'fog' do
-      begin
-        # Create deployer
-        fog = Nanoc::Extra::Deployers::Fog.new(
-          'output/',
-          {
-            provider: 'aws',
-            # FIXME: bucket is necessary for deployer but fog doesn't like it
-            bucket_name: 'doesntmatter',
-            aws_access_key_id: 'meh',
-            aws_secret_access_key: 'dontcare',
-          },
-          dry_run: true,
-        )
-
-        # Create site
-        FileUtils.mkdir_p('output')
-        File.open('output/meow', 'w') { |io| io.write 'I am a cat!' }
-        File.open('output/bark', 'w') { |io| io.write 'I am a dog!' }
-
-        # Create local cloud (but not bucket)
-        FileUtils.mkdir_p('mylocalcloud')
-
-        # Run
-        fog.run
-      ensure
-        # FIXME: ugly hack
-        ::Fog.instance_eval { @mocking = false }
-      end
-    end
-  end
-
-  def test_run_cdn_with_dry_run
-    if_have 'fog' do
-      begin
-        # Create deployer
-        fog = Nanoc::Extra::Deployers::Fog.new(
-          'output/',
-          {
-            provider: 'aws',
-            cdn_id: 'id-cdn',
-            # FIXME: bucket is necessary for deployer but fog doesn't like it
-            bucket_name: 'doesntmatter',
-            aws_access_key_id: 'meh',
-            aws_secret_access_key: 'dontcare',
-          },
-          dry_run: true,
-        )
-
-        # Create site
-        FileUtils.mkdir_p('output')
-        File.open('output/meow', 'w') { |io| io.write 'I am a cat!' }
-        File.open('output/bark', 'w') { |io| io.write 'I am a dog!' }
-
-        # Create local cloud (but not bucket)
-        FileUtils.mkdir_p('mylocalcloud')
-
-        # Run
-        fog.run
-      ensure
-        # HACK: (
-        ::Fog.instance_eval { @mocking = false }
-      end
-    end
-  end
-
-  def test_run_delete_stray
-    if_have 'fog' do
-      # Create deployer
-      fog = Nanoc::Extra::Deployers::Fog.new(
-        'output/',
-        {
-          bucket: 'mybucket',
-          provider: 'local',
-          local_root: 'mylocalcloud',
-        },
-      )
-
-      # Setup fake local cloud
-      FileUtils.mkdir_p('mylocalcloud/mybucket')
-      File.open('mylocalcloud/mybucket/etc', 'w')  { |io| io.write('meh-etc')  }
-      File.open('mylocalcloud/mybucket/meow', 'w') { |io| io.write('meh-meow') }
-      File.open('mylocalcloud/mybucket/bark', 'w') { |io| io.write('meh-bark') }
-
-      # Create site
-      FileUtils.mkdir_p('output')
-      File.open('output/meow', 'w') { |io| io.write 'I am a cat!' }
-      File.open('output/bark', 'w') { |io| io.write 'I am a dog!' }
-
-      # Create local cloud (but not bucket)
-      FileUtils.mkdir_p('mylocalcloud')
-
-      # Run
-      fog.run
-
-      # Check
-      refute File.file?('mylocalcloud/mybucket/etc')
-      assert File.file?('mylocalcloud/mybucket/meow')
-      assert File.file?('mylocalcloud/mybucket/bark')
-      assert_equal 'I am a cat!', File.read('mylocalcloud/mybucket/meow')
-      assert_equal 'I am a dog!', File.read('mylocalcloud/mybucket/bark')
-    end
-  end
-
-  def test_upload
-    if_have 'fog' do
-      fog = Nanoc::Extra::Deployers::Fog.new(
-        'output/', provider: 'aws'
-      )
-
-      key_old = '__old'
-      key_same = '__same'
-      key_new = '__new'
-
-      File.write(key_same, 'hallo')
-      File.write(key_new, 'hallo new')
-
-      etags = {
-        key_same => '598d4c200461b81522a3328565c25f7c',
-        key_new => '598d4c200461b81522a3328565c25f7c',
-      }
-
-      keys_to_destroy = [key_old, key_same, key_new]
-      keys_to_invalidate = []
-
-      s3_files = mock
-      s3_files.stubs(:create)
-      s3_directory = mock
-      s3_directory.stubs(:files).returns(s3_files)
-
-      # key_same
-      refute fog.send(:needs_upload?, key_same, key_same, etags)
-      fog.send(
-        :upload, key_same, key_same, etags, keys_to_destroy, keys_to_invalidate, s3_directory
-      )
-
-      assert_equal([key_old, key_new], keys_to_destroy)
-      assert_equal([], keys_to_invalidate)
-
-      # key_new
-      assert fog.send(:needs_upload?, key_new, key_new, etags)
-      fog.send(
-        :upload, key_new, key_new, etags, keys_to_destroy, keys_to_invalidate, s3_directory
-      )
-
-      assert_equal([key_old], keys_to_destroy)
-      assert_equal([key_new], keys_to_invalidate)
-    end
-  end
-
->>>>>>> e6712a0b
   def test_read_etags_with_local_provider
     if_have 'fog' do
       fog = Nanoc::Extra::Deployers::Fog.new(
